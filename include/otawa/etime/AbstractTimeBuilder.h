--- conflicted
+++ resolved
@@ -50,11 +50,7 @@
 	inline Event *operator->() const { return _e; }
 	inline Inst *inst() const { return _e->inst(); }
 	inline bool isStatic() const { return _e->occurrence() == etime::ALWAYS || _e->occurrence() == etime::NEVER; }
-<<<<<<< HEAD
-	inline bool isDynamic() const { return !isDynamic(); }
-=======
 	inline bool isDynamic() const { return !isStatic(); }
->>>>>>> 8dd06ace
 
 private:
 	Event *_e;
