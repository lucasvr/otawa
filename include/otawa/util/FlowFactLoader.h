--- conflicted
+++ resolved
@@ -114,21 +114,13 @@
 
 	// XML support
 	void load(WorkSpace *ws, const Path& path);
-<<<<<<< HEAD
-	void loadXML(const string& path) throw(ProcessorException);
-	void scanXState(xom::Element *element) throw(ProcessorException);
-	void scanXState(xom::Element *element, ContextualPath& path) throw(ProcessorException);
-	void scanXLoop(xom::Element *element, ContextualPath& path) throw(ProcessorException);
-	void scanXFun(xom::Element *element, ContextualPath& path) throw(ProcessorException);
-	void scanXConditional(xom::Element *element, ContextualPath& path) throw(ProcessorException);
-	MemArea scanAddress(xom::Element *element, ContextualPath& path, bool call = false) throw(ProcessorException);
-=======
 	void loadXML(const string& path);
+	void scanXState(xom::Element *element);
+	void scanXState(xom::Element *element, ContextualPath& path);
 	void scanXLoop(xom::Element *element, ContextualPath& path);
 	void scanXFun(xom::Element *element, ContextualPath& path);
 	void scanXConditional(xom::Element *element, ContextualPath& path);
 	MemArea scanAddress(xom::Element *element, ContextualPath& path, bool call = false);
->>>>>>> dc28d48c
 	int findCall(cstring file, int line, Address& r);
 	Option<long> scanInt(xom::Element *element, cstring name);
 	Option<unsigned long> scanUInt(xom::Element *element, cstring name);
