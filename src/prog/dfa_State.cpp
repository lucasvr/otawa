/*
 *	dfa::State class -- state description for data flow analysis.
 *
 *	This file is part of OTAWA
 *	Copyright (c) 2014, IRIT UPS.
 *
 *	OTAWA is free software; you can redistribute it and/or modify
 *	it under the terms of the GNU General Public License as published by
 *	the Free Software Foundation; either version 2 of the License, or
 *	(at your option) any later version.
 *
 *	OTAWA is distributed in the hope that it will be useful,
 *	but WITHOUT ANY WARRANTY; without even the implied warranty of
 *	MERCHANTABILITY or FITNESS FOR A PARTICULAR PURPOSE.  See the
 *	GNU General Public License for more details.
 *
 *	You should have received a copy of the GNU General Public License
 *	along with OTAWA; if not, write to the Free Software
 *	Foundation, Inc., 51 Franklin St, Fifth Floor, Boston, MA  02110-1301  USA
 */

#include <elm/stree/SegmentBuilder.h>
#include <elm/sys/System.h>
#include <otawa/program.h>
#include <otawa/proc/Processor.h>
#include <otawa/hard/Platform.h>
#include <otawa/dfa/State.h>

namespace otawa { namespace dfa {

/**
<<<<<<< HEAD
 * @defgroup dfa Data Flow Analysis
 * This group is dedicated to the data flow analysis. In OTAWA, data flow
 * analysis is mainly based on the expression of instruction behavior
 * using so-called "semantic instruction". They allow to have a representation
 * of data flow transformation independent from a particular ISA.
 *
 * This group consists in common services to perform data flow analysis
 * (mainly by abstract interpretation) but also already implemented data flow
 * analysis like stack analysis, CLP analysis, k-set analysis, etc.
=======
 * @defgroup istate Initial Data Flow State
 * This modules supports the specification of the initial state of the data flow.
 * Its classes, properties and feature are able to provide initial values for
 * registers and memories.
 *
 * For instance, this is useful to specify stack or any other OS-dependant
 * initial value.
>>>>>>> 7692ffc9
 */


/**
 * @class Value
<<<<<<< HEAD
 * Definition of a value independent of a particular data flow analysis.
 * @ingroup dfa
=======
 * A value as used by State.
 * @ingroup istate
>>>>>>> 7692ffc9
 */

/**
 * Parse value from a string. Supported forms includes:
 * @li INT (decimal, hexadecimal, binary) -- simple integer value,
 * @li [INT,INT] -- interval of integers,
 * @li (INT,INT, INT) -- CLP value.
 *
 * @param str				String to parse.
 * @throw io::IOException	If the string cannot be parsed.
 */
Value Value::parse(const string& str) {
	if(!str)
		throw io::IOException("empty value");

	// interval parsing
	if(str[0] == '[' && str.endsWith("]")) {
		int c = str.substring(1).indexOf(',');
		if(c < 0)
			throw io::IOException("',' missing, malformed interval");
		t::uint32 lo, hi;
		str.substring(1, c - 1) >> lo;
		str.substring(c + 1, str.length() - c - 1) >> hi;
		return Value(lo, hi);
	}

	// CLP parsing
	else if(str[0] == '(' && str.endsWith(")")) {
		int c1 = str.indexOf(',');
		if(c1 < 0)
			throw io::IOException("',' missing, malformed CLP");
		int c2 = str.indexOf(',', c1 + 1);
		if(c2 < 0)
			throw io::IOException("second ',' missing, malformed CLP");
		t::uint32 base, delta, cnt;
		str.substring(1, c1 - 1) >> base;
		str.substring(c1 + 1, c2 - c1 - 1) >> delta;
		str.substring(c2 + 1, str.length() - c2 - 2) >> cnt;
		return Value(base, delta, cnt);
	}

	// integer parsing
	else {
		t::int32 i;
		str >> i;
		return i;
	}
}


/**
 * Build a none value.
 */
Value::Value(void): _kind(NONE), _base(0), _delta(0), _count(0) {
}


/**
 * Build a constant value.
 * @param base	Constant value
 */
Value::Value(t::uint32 base): _kind(CONST), _base(base), _delta(0), _count(0) {
}


/**
 * Build a value usually as an interval but if lo == up, it is considered as a constant.
 * @param lo	Lower value.
 * @param up	Upper value.
 */
Value::Value(t::uint32 lo, t::uint32 up) {
	if(lo == up) {
		_kind = CONST;
		_base = lo;
		_delta = 0;
		_count = 0;
	}
	else {
		_kind = INTERVAL;
		_base = lo;
		_delta = 1;
		_count = up - lo;
	}
}


/**
 * According to the triple (base, delta, count), build a value as:
 * @li a constant (if count = 0),
 * @li an interval (if delta = 1),
 * @li a CLP, i.e., a value in { base + delta * k / 0 <= k <= count }
 * @param base	Base value.
 * @param delta	Delta value.
 * @param count	Count value.
 */
Value::Value(t::uint32 base, t::uint32 delta, t::uint32 count) {
	if(count == 0) {
		_kind = CONST;
		_base = base;
		_delta = 0;
		_count = 0;
	}
	else {
		if(delta == 1)
			_kind = INTERVAL;
		else
			_kind = CLP;
		_base = base;
		_delta = 1;
		_count = count;
	}
}


/**
 * @fn Value::kind_t Value::kind(void) const;
 * Get the kind of the value.
 * @return	Value kind.
 */


/**
 * @fn Value::operator bool(void) const;
 * Test if the value is none or not.
 * @return	True if it is not none, false else.
 */


/**
 * @fn t::uint32 Value::value(void) const;
 * Get the value for a constant.
 * @return	Constant value.
 */


/**
 * @fn t::uint32 Value::low(void) const;
 * Get the lower value of the interval.
 * @return	Interval lower value.
 */


/**
 * @fn t::uint32 Value::up(void) const;
 * Get the upper value of the interval.
 * @return	Interval upper value.
 */


/**
 * @fn t::uint32 Value::base(void) const;
 * Get base value of a CLP.
 * @return	Base CLP value.
 */


/**
 * @fn t::uint32 Value::delta(void) const;
 * Get the delta value of a CLP.
 * @return	CLP delta value.
 */


/**
 * @fn t::uint32 Value::count(void) const;
 * Get the count value of a CLP.
 * @return	CLP count value.
 */


/**
 * @class MemCell
 * Description of the initialization of a memory cell.
 * @ingroup istate
 */

/**
 * @class State
 * Data flow state. Often used to describe the initial state as the join
 * of the user external information on data state and from the initialized data state
 * from the executable content.
<<<<<<< HEAD
 * @ingroup dfa
=======
 * @ingroup istate
>>>>>>> 7692ffc9
 */

/**
 * Build the initial state.
 * @param process	Current process.
 * @param csts		Additional constant part of the memory.
 */
State::State(Process& process, const Vector<MemArea>& csts): proc(process) {
	stree::SegmentBuilder<address_t, bool> builder(false);
	for(Process::FileIter file(&proc); file(); file++)
		for(File::SegIter seg(*file); seg(); seg++)
			if(seg->isExecutable() || (seg->isInitialized() && !seg->isWritable()))
				builder.add(seg->address().offset(), seg->topAddress().offset() - 1, true);
	for(auto m: csts)
		builder.add(m.address().offset(), m.topAddress().offset() - 1, true);
	builder.make(mem);
}

/**
 * Set the value of a register.
 * @param reg	Set register.
 * @param val	Set value.
 */
void State::set(const hard::Register *reg, Value val) {
	if(regs.hasKey(reg))
		regs.remove(reg);
	regs.put(reg, val);
}

/**
 * Get a register value.
 * @param reg	Register to look for.
 * @return		Found value or None value.
 */
Value State::get(const hard::Register *reg) const {
	return regs.get(reg, Value());
}

/**
 * @fn bool State::isReadOnly(Address addr) const;
 * Test if the current state contains read-only initialized data.
 * @param addr	Address to test.
 * @return		True if the data is initialized, false else.
 */

/**
 * @fn void State::get(const Address& a, t::uint8 &v) const;
 * Get a value from the initialized memory of the process.
 * @param a		Address to get value from.
 * @param v		Returned value.
 * @warning		This function must only be called on an initialized address. Else unexpected result may arise.
 */

/**
 * @fn void State::get(const Address& a, t::uint16 &v) const;
 * Get a value from the initialized memory of the process.
 * @param a		Address to get value from.
 * @param v		Returned value.
 * @warning		This function must only be called on an initialized address. Else unexpected result may arise.
 */

/**
 * @fn void State::get(const Address& a, t::uint32 &v) const;
 * Get a value from the initialized memory of the process.
 * @param a		Address to get value from.
 * @param v		Returned value.
 * @warning		This function must only be called on an initialized address. Else unexpected result may arise.
 */

/**
 * @fn void State::get(const Address& a, t::uint64 &v) const;
 * Get a value from the initialized memory of the process.
 * @param a		Address to get value from.
 * @param v		Returned value.
 * @warning		This function must only be called on an initialized address. Else unexpected result may arise.
 */

/**
 * @fn void State::get(const Address& a, float &v) const;
 * Get a value from the initialized memory of the process.
 * @param a		Address to get value from.
 * @param v		Returned value.
 * @warning		This function must only be called on an initialized address. Else unexpected result may arise.
 */

/**
 * @fn void State::get(const Address& a, double &v) const;
 * Get a value from the initialized memory of the process.
 * @param a		Address to get value from.
 * @param v		Returned value.
 * @warning		This function must only be called on an initialized address. Else unexpected result may arise.
 */

/**
 * @fn void State::get(const Address& a, Address &v) const;
 * Get a value from the initialized memory of the process.
 * @param a		Address to get value from.
 * @param v		Returned value.
 * @warning		This function must only be called on an initialized address. Else unexpected result may arise.
 */

/**
 * Record a configured memory item.
 * @param	cell	Memory cell description to record.
 */
void State::record(const MemCell& cell) {
	cmem.put(cell.address(), cell);
}


/**
<<<<<<< HEAD
 * Code processor building the initial state of a task. The state is made of
 * initialized registers, initialized memories and memories areas considered
 * as constants (they are equal to their initial value in the executable file).
 *
 * @p Provided Features
 *	* INITIAL_STATE_FEATURE
 *
 * @ingroup dfa
=======
 * Processor in charge of building the initial state of the task from
 * configuration properties.
 * @ingroup istate
>>>>>>> 7692ffc9
 */
class InitialStateBuilder: public Processor {
public:
	static p::declare reg;

	InitialStateBuilder(p::declare& r = reg): Processor(r), _state(nullptr) { }

	void *interfaceFor(const otawa::AbstractFeature &feature) override {
		if(&feature == &INITIAL_STATE_FEATURE)
			return _state;
		else
			return nullptr;
	}

protected:

	void configure(const PropList& props) {
		Processor::configure(props);
		reg_inits.clear();
		for(auto reg: REG_INIT.all(props))
			reg_inits.add(reg);
		for(auto mem: MEM_INIT.all(props))
			mem_inits.add(mem);
		for(auto name: CONST_SECTION.all(props))
			const_sects.add(name);
		for(auto area: CONST_MEM.all(props))
			const_areas.add(area);
	}

	void processWorkSpace(WorkSpace *ws) {
<<<<<<< HEAD

		// complete constant areas
		for(auto name: const_sects) {
			bool one = false;
			for(auto file: ws->process()->files())
				for(auto seg: file->segments())
					if(name == seg->name()) {
						one = true;
						MemArea m(seg->address(), seg->size());
						const_areas.add(m);
						if(logFor(LOG_INST))
							log << "\tconstant section " << name << ": " << m << io::endl;
					}
			if(!one)
				throw ProcessorException(*this, _ << "cannot find any segment named '" << name << "'.");
		}
		if(logFor(LOG_INST))
			for(auto m: const_areas)
				log << "\tconstant memory area: " << m << io::endl;

		// build the state
		State *state = new State(*ws->process(), const_areas);
		track(INITIAL_STATE_FEATURE, INITIAL_STATE(ws) = state);

		// record initialized registers
		for(int i = 0; i < reg_inits.count(); i++) {
			state->set(reg_inits[i].fst, reg_inits[i].snd);
			if(logFor(LOG_INST))
				log << "\tregister " << reg_inits[i].fst->name() << " set to " << reg_inits[i].snd << io::endl;
		}

		// record initialized memory
		for(int i = 0; i < mem_inits.count(); i++) {
			state->record(mem_inits[i]);
			if(logFor(LOG_INST))
				log << "\tmemory " << mem_inits[i].address() << ": " << mem_inits[i].type() << " set to " << mem_inits[i].value() << io::endl;
		}
=======
		_state = new State(*ws->process());
		for(int i = 0; i < reg_inits.count(); i++)
			_state->set(reg_inits[i].fst, reg_inits[i].snd);
		for(int i = 0; i < mem_inits.count(); i++)
			_state->record(mem_inits[i]);
	}

	void destroy(WorkSpace *ws) {
		delete _state;
		INITIAL_STATE(ws).remove();
>>>>>>> 7692ffc9
	}

private:

	// TODO		Add it to string class.
	string strip(string s) {
		static string blanks = " \t\n";
		while(s && blanks.indexOf(s[0]) >= 0)
			s = s.substring(1);
		while(s && blanks.indexOf(s[s.length() - 1]) >= 0)
			s = s.substring(0, s.length() - 1);
		return s;
	}

	void split(string s, Vector<string>& parts) {
		int p = s.indexOf(' ');
		while(p >= 0) {
			if(p > 0)
				parts.add(s.substring(0, p));
			s = s.substring(p + 1);
			p = s.indexOf(' ');
		}
		if(s)
			parts.add(s);
	}

	Vector<Pair<const hard::Register *, Value> > reg_inits;
	Vector<MemCell> mem_inits;
<<<<<<< HEAD
	Vector<string> const_sects;
	Vector<MemArea> const_areas;
=======
	State *_state;
>>>>>>> 7692ffc9
};

p::declare InitialStateBuilder::reg = p::init("otawa::dfa::InitialStateBuilder", Version(1, 0, 0))
	.maker<InitialStateBuilder>()
	.provide(INITIAL_STATE_FEATURE);


/**
 * This feature ensures that the executable and user information have been parsed to make the initial
 * state of the task.
 *
 * @p Configuration
 *	* CONST_MEM
 *	* CONST_SECTION
 *	* MEM_INIT
 *	* REG_INIT
 *
<<<<<<< HEAD
 * @p Attributes
 *	* INITIAL_STATE
 * @ingroup dfa
=======
 * @p Properties
 * @li @ref INITIAL_STATE
 *
 * @ingroup istate
>>>>>>> 7692ffc9
 */
p::interfaced_feature<State> INITIAL_STATE_FEATURE(
	"otawa::dfa::INITIAL_STATE_FEATURE",
	new Maker<InitialStateBuilder>());


/**
 * This configuration attribute allows to specify an initial value for a register.
 *
 * @p Feature
 * @li @ref INITIAL_STATE_FEATURE
<<<<<<< HEAD
 * @ingroup dfa
=======
 * @ingroup istate
>>>>>>> 7692ffc9
 */
p::id<Pair<const hard::Register *, Value> > REG_INIT("otawa::dfa::REG_INIT");


/**
 * This configuration attribute allows to specify an initial value for a memory cell.
 * Implictely, it allows also to assign a type to the memory cell.
 *
 * @p Feature
 * @li @ref INITIAL_STATE_FEATURE
<<<<<<< HEAD
 * @ingroup dfa
=======
 * @ingroup istate
>>>>>>> 7692ffc9
 */
p::id<MemCell> MEM_INIT("otawa::dfa::MEM_INIT");


/**
 * This attribute provides the initial state of the task.
 *
 * @p Hook
 * @li @ref WorkSpace
 *
 * @p Feature
 * @li @ref INITIAL_STATE_FEATURE
<<<<<<< HEAD
 * @ingroup dfa
 */
p::id<State *> INITIAL_STATE("otawa::dfa::INITIAL_STATE", 0);


/**
 * The named section is considered as constant.
 *
 * @p Feature
 *	* INITAL_STATE_FEATURE
 * @ingroup dfa
 */
p::id<string> CONST_SECTION("otawa::dfa::CONST_SECTION");


/**
 * The memory designed by the argument is considered as constant.
 *
 * @p Feature
 *	* INITAL_STATE_FEATURE
 * @ingroup dfa
 */
p::id<otawa::MemArea> CONST_MEM("otawa::dfa::CONST_MEM", MemArea::null);
=======
 * @ingroup istate
 */
p::id<State *> INITIAL_STATE("otawa::dfa::INITIAL_STATE", 0);
>>>>>>> 7692ffc9

} }	// otawa::dfa
<|MERGE_RESOLUTION|>--- conflicted
+++ resolved
@@ -29,7 +29,6 @@
 namespace otawa { namespace dfa {
 
 /**
-<<<<<<< HEAD
  * @defgroup dfa Data Flow Analysis
  * This group is dedicated to the data flow analysis. In OTAWA, data flow
  * analysis is mainly based on the expression of instruction behavior
@@ -39,7 +38,9 @@
  * This group consists in common services to perform data flow analysis
  * (mainly by abstract interpretation) but also already implemented data flow
  * analysis like stack analysis, CLP analysis, k-set analysis, etc.
-=======
+ */
+
+/**
  * @defgroup istate Initial Data Flow State
  * This modules supports the specification of the initial state of the data flow.
  * Its classes, properties and feature are able to provide initial values for
@@ -47,19 +48,13 @@
  *
  * For instance, this is useful to specify stack or any other OS-dependant
  * initial value.
->>>>>>> 7692ffc9
  */
 
 
 /**
  * @class Value
-<<<<<<< HEAD
- * Definition of a value independent of a particular data flow analysis.
- * @ingroup dfa
-=======
  * A value as used by State.
  * @ingroup istate
->>>>>>> 7692ffc9
  */
 
 /**
@@ -241,11 +236,7 @@
  * Data flow state. Often used to describe the initial state as the join
  * of the user external information on data state and from the initialized data state
  * from the executable content.
-<<<<<<< HEAD
- * @ingroup dfa
-=======
- * @ingroup istate
->>>>>>> 7692ffc9
+ * @ingroup istate
  */
 
 /**
@@ -357,7 +348,6 @@
 
 
 /**
-<<<<<<< HEAD
  * Code processor building the initial state of a task. The state is made of
  * initialized registers, initialized memories and memories areas considered
  * as constants (they are equal to their initial value in the executable file).
@@ -365,12 +355,7 @@
  * @p Provided Features
  *	* INITIAL_STATE_FEATURE
  *
- * @ingroup dfa
-=======
- * Processor in charge of building the initial state of the task from
- * configuration properties.
- * @ingroup istate
->>>>>>> 7692ffc9
+ * @ingroup istate
  */
 class InitialStateBuilder: public Processor {
 public:
@@ -401,7 +386,6 @@
 	}
 
 	void processWorkSpace(WorkSpace *ws) {
-<<<<<<< HEAD
 
 		// complete constant areas
 		for(auto name: const_sects) {
@@ -439,18 +423,11 @@
 			if(logFor(LOG_INST))
 				log << "\tmemory " << mem_inits[i].address() << ": " << mem_inits[i].type() << " set to " << mem_inits[i].value() << io::endl;
 		}
-=======
-		_state = new State(*ws->process());
-		for(int i = 0; i < reg_inits.count(); i++)
-			_state->set(reg_inits[i].fst, reg_inits[i].snd);
-		for(int i = 0; i < mem_inits.count(); i++)
-			_state->record(mem_inits[i]);
 	}
 
 	void destroy(WorkSpace *ws) {
 		delete _state;
 		INITIAL_STATE(ws).remove();
->>>>>>> 7692ffc9
 	}
 
 private:
@@ -479,12 +456,9 @@
 
 	Vector<Pair<const hard::Register *, Value> > reg_inits;
 	Vector<MemCell> mem_inits;
-<<<<<<< HEAD
 	Vector<string> const_sects;
 	Vector<MemArea> const_areas;
-=======
 	State *_state;
->>>>>>> 7692ffc9
 };
 
 p::declare InitialStateBuilder::reg = p::init("otawa::dfa::InitialStateBuilder", Version(1, 0, 0))
@@ -502,16 +476,10 @@
  *	* MEM_INIT
  *	* REG_INIT
  *
-<<<<<<< HEAD
- * @p Attributes
- *	* INITIAL_STATE
- * @ingroup dfa
-=======
  * @p Properties
  * @li @ref INITIAL_STATE
  *
  * @ingroup istate
->>>>>>> 7692ffc9
  */
 p::interfaced_feature<State> INITIAL_STATE_FEATURE(
 	"otawa::dfa::INITIAL_STATE_FEATURE",
@@ -523,11 +491,7 @@
  *
  * @p Feature
  * @li @ref INITIAL_STATE_FEATURE
-<<<<<<< HEAD
- * @ingroup dfa
-=======
- * @ingroup istate
->>>>>>> 7692ffc9
+ * @ingroup istate
  */
 p::id<Pair<const hard::Register *, Value> > REG_INIT("otawa::dfa::REG_INIT");
 
@@ -538,11 +502,7 @@
  *
  * @p Feature
  * @li @ref INITIAL_STATE_FEATURE
-<<<<<<< HEAD
- * @ingroup dfa
-=======
- * @ingroup istate
->>>>>>> 7692ffc9
+ * @ingroup istate
  */
 p::id<MemCell> MEM_INIT("otawa::dfa::MEM_INIT");
 
@@ -555,8 +515,7 @@
  *
  * @p Feature
  * @li @ref INITIAL_STATE_FEATURE
-<<<<<<< HEAD
- * @ingroup dfa
+ * @ingroup istate
  */
 p::id<State *> INITIAL_STATE("otawa::dfa::INITIAL_STATE", 0);
 
@@ -579,10 +538,5 @@
  * @ingroup dfa
  */
 p::id<otawa::MemArea> CONST_MEM("otawa::dfa::CONST_MEM", MemArea::null);
-=======
- * @ingroup istate
- */
-p::id<State *> INITIAL_STATE("otawa::dfa::INITIAL_STATE", 0);
->>>>>>> 7692ffc9
 
 } }	// otawa::dfa
