/*
 *	$Id$
 *	
 *	This file is part of OTAWA
 *	Copyright (c) 2006-11, IRIT UPS.
 *	
 *	OTAWA is free software; you can redistribute it and/or modify
 *	it under the terms of the GNU General Public License as published by
 *	the Free Software Foundation; either version 2 of the License, or
 *	(at your option) any later version.
 *	
 *	OTAWA is distributed in the hope that it will be useful,
 *	but WITHOUT ANY WARRANTY; without even the implied warranty of
 *	MERCHANTABILITY or FITNESS FOR A PARTICULAR PURPOSE.  See the
 *	GNU General Public License for more details.
 *	
 *	You should have received a copy of the GNU General Public License
 *	along with OTAWA; if not, write to the Free Software
 *	Foundation, Inc., 51 Franklin St, Fifth Floor, Boston, MA  02110-1301  USA
 */

#define HAI_DEBUG
#include <math.h>
#include <elm/genstruct/HashTable.h>
#include <otawa/prog/sem.h>
#include <otawa/prog/Process.h>
#include <otawa/hard/Register.h>
#include <otawa/proc/CFGProcessor.h>
#include <otawa/util/LoopInfoBuilder.h>
#include <otawa/cfg/Virtualizer.h>
#include <otawa/util/HalfAbsInt.h>
#include <otawa/util/WideningListener.h>
#include <otawa/util/WideningFixPoint.h>
#include <otawa/data/clp/ClpValue.h>
#include <otawa/data/clp/ClpState.h>
#include <otawa/data/clp/ClpAnalysis.h>
#include <otawa/data/clp/ClpPack.h>
#include <otawa/data/clp/DeadCodeAnalysis.h>
#include <otawa/data/clp/SymbolicExpr.h>
#include <otawa/util/FlowFactLoader.h>
#include <otawa/ipet/FlowFactLoader.h>
#include <otawa/hard/Platform.h>
#include <elm/genstruct/quicksort.h>
#include <otawa/ipet/features.h>
#include <otawa/data/clp/features.h>
#include <otawa/hard/Memory.h>
 
using namespace elm;
using namespace otawa;
using namespace otawa::util;

// Debug output for the state
#define TRACES(t)	//t
// Debug output for the domain
#define TRACED(t)	//t
// Debug output for the problem
#define TRACEP(t)	//t
// Debug output for Update function 
#define TRACEU(t)	//t
// Debug output for instructions in the update function
#define TRACEI(t)	//t
// Debug output with only the values handled by an instruction
#define TRACESI(t)	t
// Debug output with alarm of creation of T
#define TRACEA(t)	//t
// Debug only the join function
#define TRACEJ(t)	//t
// Debug only, alarm on store to T
#define ALARM_STORE_TOP(t)	//t
//#define STATE_MULTILINE

<<<<<<< HEAD
=======
// alarm for "store to T"
#define ALARM_STORE(t)	//t

>>>>>>> c2a404eb
// enable to load data from segments when load results with T
#define DATA_LOADER

namespace otawa { namespace clp {

/**
 * @defgroup clp	CLP Analysis
 *
 * @code
 * #include <otawa/data/clp/features.h>
 * @endcode
 *
 * Circular-Linear Progression analysis is a data flow analysis that attempts to assign to each register
 * or to each memory cell a triplet (b, d, n) with b, d, n integers. This triplet represent the set if values
 * {b + k d / 0 <= k <= n }. Such a representation fits well the cases of array addresses where b is the base
 * address of the array, d the size of the array elements and n the number of elements. Therefore, it provides
 * interesting result when processing machine language.
 *
 * Ensuring it has been performed needs only a requirement on @ref otawa::clp::FEATURE.
 *
 * This analysis is performed on the semantic (@ref sem) representation of language machine.
 * To use  the result of the analysis requires to handle @ref otawa::clp::State at the entry
 * (@ref otawa::clp::STATE_IN) or at the exit (@ref otawa::clp::STATE_OUT) of a basic block.
 * To get a more precise few of the program state inside the basic block, you have to declare
 * @ref otawa::clp::Manager and to use it to traverse semantic instructions paths as in the example
 * below:
 *
 * @code
 * #include <otawa/clp/features.h>
 * ...
 * otawa::clp::Manager man;
 * man.start(bb);
 * do {
 * 		// do something
 * } while(man.next());
 * @endcode
 *
 */

/**
 * This identifier is a configuration for the @ref Analysis processor.
 * It allows to provide initial values for the registers involved in the analysis.
 * The argument is a pair of register and its initial value as an address.
 * A null address express the fact that the register is initialized with the default
 * stack pointer address.
 * @ingroup clp
 */
Identifier<Analysis::init_t> Analysis::INITIAL(
		"otawa::clp::Analysis::INITIAL",
		pair((const hard::Register *)0, Address::null));


/**
 * Return the gcd of two long integers
 */
static long gcd(long a, long b){
	if(a < 0)
		a = -a;
	if(b < 0)
		b = -b;
	
	if (a == 0)
		return b;
	else if (b == 0)
		return a;
	else
		return gcd(b, a % b);
}

/**
 * Return the lcm of two long integers
*/
inline long lcm(long a, long b){
	return elm::abs(a * b) / gcd(a, b);
}

/**
 * Return the min with a signed comparison
*/
inline intn_t min(intn_t a, intn_t b){
	if ( a < b)
		return a;
	else
		return b;
}
/**
 * Return the max with a signed comparison
*/
inline intn_t max(intn_t a, intn_t b){
	if ( a > b)
		return a;
	else
		return b;
}
/**
 * Return the min with an unsigned comparison
*/
inline uintn_t umin(uintn_t a, uintn_t b){
	if (a < b)
		return a;
	else
		return b;
}
/**
 * Return the max with an usigned comparison
*/
inline uintn_t umax(uintn_t a, uintn_t b){
	if ( a > b)
		return a;
	else
		return b;
}


/**
 * @class Value
 * Represents a CLP value.
 * @ingroup clp
 */

Value Value::operator+(const Value& val) const{
	Value v = *this;
	v.add(val);
	return v;
}

Value Value::operator-(const Value& val) const{
	Value v = *this;
	v.sub(val);
	return v;
}

/**
 * Add another set to the current one
 * @param val the value to add
 */
void Value::add(const Value& val){
	bool needreverse = (delta() < 0) || (val.delta() < 0);
	if (_kind == NONE && val._kind == NONE) 	/* NONE + NONE = NONE */
		set(NONE, 0, 0, 0);
	else if (_kind == ALL || val._kind == ALL) 	/* ALL + anything = ALL */
		set(ALL, 0, 1, UMAXn);
	else if (_delta == 0 && val._delta == 0) 	/* two constants */
		set(_kind, _lower + val._lower, 0, 0);
	else {										/* other cases */
		uintn_t g = gcd(_delta, val._delta);
		set(VAL, start() + val.start(), g,
		    _mtimes * (elm::abs(_delta) / g) + val._mtimes * (elm::abs(val._delta) / g));
	}
	if (needreverse){
		reverse();
	}
}

/**
 * Subtract another set to the current one
 * @param val the value to subtract
 */
void Value::sub(const Value& val) {
	bool needreverse = (delta() < 0) || (val.delta() < 0);
	if (_kind == NONE && val._kind == NONE)		/* NONE - NONE = NONE */
		set(NONE, 0, 0, 0);
	else if (_kind == ALL || val._kind == ALL)	/* ALL - anything = ALL */
		set(ALL, 0, 1, UMAXn);
	else if (_delta == 0 && val._delta == 0)	/* two constants */
		set(_kind, _lower - val._lower, 0, 0);
	else {										/* other cases */
		uintn_t g = gcd(_delta, val._delta);
		set(VAL, start() - val.stop(), g,
			_mtimes * (elm::abs(_delta) / g) + val._mtimes * (elm::abs(val._delta) / g));
	}
	if (needreverse){
		reverse();
	}
}

/**
 * Print a human representation of the CLP
 * @param out the stream to output the representation
 */
void Value::print(io::Output& out) const {
	if (_kind == ALL)
		out << 'T';
	else if (_kind == NONE)
		out << '_';
	else if ((_delta == 0) && (_mtimes ==  0))
		out << "k(0x" << io::hex(_lower) << ')';
		//out << "k(" << _lower << ')';
	else
		out << "(0x" << io::hex(_lower) << ", " << _delta << \
			", 0x" << io::hex(_mtimes) << ')';
		//out << '(' << _lower << ", " << _delta << ", " << _mtimes << ')';
}

/**
 * Left shift the current value.
 * @param val the value to shift the current one with. Must be a positive
 *				constant.
*/
void Value::shl(const Value& val) {
	if(!val.isConst() || val._lower < 0){
		set(ALL, 0, 1, UMAXn);
	} else if (_kind != NONE && _kind != ALL) {
		if (_delta == 0 && _mtimes == 0)
			set(VAL, _lower << val._lower, 0, 0);
		else
			set(VAL, _lower << val._lower, _delta << val._lower, _mtimes);
	}
}

/**
 * Right shift the current value.
 * @param val the value to shift the current one with. Must be a positive
 *				constant.
*/
void Value::shr(const Value& val) {
	if(!val.isConst() || val._lower < 0){
		set(ALL, 0, 1, UMAXn);
	} else
	if (_kind != NONE && _kind != ALL) {
		if (_delta == 0 && _mtimes == 0)
			set(VAL, _lower >> val._lower, 0, 0);
		else if (_delta % 2 == 0)
			set(VAL, _lower >> val._lower, _delta >> val._lower, _mtimes);
		else
			set(VAL, _lower >> val._lower, 1,
				(_delta * _mtimes) >> val._lower);
	}
}

/**
 * Perform OR operator on values (modifying current one).
 * @param val	The value to OR with the current one.
 */
void Value::_or(const Value& val) {
	if(_kind == ALL  || val.kind() == NONE)
		return;
	if(val.kind() == ALL || _kind == NONE) {
		*this = val;
		return;
	}
	if(val.isConst()) {
		if(isConst())
			_lower |= val._lower;
		/*else if(val._lower < _delta)
			_lower |= val._lower;*/		// TO CHECK
		else
			*this = all;
	}
	else {
		*this = all;
		/*if(OCLP_IS_CST(*this))
			set(V)
			&& _lower < val.delta())
			set(VAL, _lower | val._lower, val.delta(), val.mtimes());
		else
			*this = all;*/
	}
}


/**
 * @fn bool isTop(void) const;
 * Test if the value is top, that is, any value.
 * @return	True if it is top, false else.
 */


/**
 * Join another set to the current one
 * @param val the value to be joined with
 */
void Value::join(const Value& val) {
	if ((*this) == val)							/* A U A = A (nothing to do) */
		return;
	else if (_kind == ALL || val._kind == ALL)  /* ALL U anything = ALL */
		set(ALL, 0, 1, UMAXn);
	else if (_kind == NONE)						/* NONE U A = A */
		set(VAL, val._lower, val._delta, val._mtimes);
	else if (val._kind == NONE)					/* A U NONE = A (nothing to do) */
		return;
	else if (_delta == 0 && _mtimes == 0 && val.isConst()) /* k1 U k2 */
		set(VAL, min(_lower, val._lower), elm::abs(_lower - val._lower), 1);
	else {										/* other cases */
		uintn_t g = gcd(gcd(elm::abs(start() - val.start()), _delta), val._delta);
		intn_t ls = min(start(), val.start());
		int64_t u1 = (int64_t)start() + ((int64_t)elm::abs(_delta))*(int64_t)_mtimes;
		int64_t u2 = (int64_t)val.start() + ((int64_t)elm::abs(val._delta))*(int64_t)val._mtimes;
		int64_t umax;
		if (u1 > u2)
			umax = u1;
		else
			umax = u2;
		set(VAL, ls, g, (umax - ls) / g);
	}
}

/**
 * Perform a widening to the infinite (to be filtred later)
 * @param val the value of the next iteration state
*/
void Value::widening(const Value& val) {

	/* widen(NONE, NONE) = NONE */
	if (_kind == NONE && val._kind == NONE)
		return;

	/* widen(ALL, *) = ALL */
	else if (_kind == ALL || val._kind == ALL)
		*this = all;
		//set(ALL, 0, 1, UMAXn);

	/* this == val = val */
	else if (*this == val)
		return;

	// widen((k, 0, 0), (k', 0, 0)) = (k, k' - k, 1)
	else if (isConst() && val.isConst()) {
		_delta = val._lower - _lower;
		_mtimes = clp::UMAXn;
	}

	// when d != d' /\ d != -d', widen((k, d, -), (k', d', -)) = T
	//else if (_delta != val._delta && _delta != - val._delta)
	//	*this = all;

	// when start(k', d', n') <= start(k, d, n)  /\ stop(k', d', n') <= stop(k, d, n),
	// widen((k', d', n'), (k, d, n)) = (stop(k, d, n), -D, -inf / D) with D = |d| if stop(k', d', n') = stop(k, d, n), 1 else
	else if (val.start() <= start() && val.stop() <= stop()){
		// go to negatives
		intn_t absd = elm::abs(_delta);
		int startd = start() - val.start(), stopd = stop() - val.stop();
		if(absd != elm::abs(val.delta()) || (stopd != 0 && stopd != absd) || startd != absd)
			absd = 1;
		set(_kind, stop(), -absd, UMAXn / absd);
	}

	// when start(k', d', n') >= start(k, d, n)  /\ stop(k', d', n') >= stop(k, d, n),
	// widen((k', d', n'), (k, d, n)) = (start(k', d', n'), D, -inf / D) with D = |d| if start(k', d', n') = start(k, d, n), 1 else
	else if (val.start() >= start() && val.stop() >= stop()) {
		// go the positive
		intn_t absd = elm::abs(_delta);
		int startd = val.start() - start(), stopd = val.stop() - stop();
		if(absd != elm::abs(val.delta()) || (startd != 0 && startd != absd) || stopd != absd)
			absd = 1;
		set(_kind, start(), absd, UMAXn / absd);
	}

	// else widen((k, d, n), (k', d', n')) = T
	else
		*this = all;
}

/**
 * Perform a widening, knowing flow facts for the loop
 * @param val the value of the next iteration state
 * @param loopBound the maximum number of iteration of the loop
*/
void Value::ffwidening(const Value& val, int loopBound){
	if (_kind == NONE && val._kind == NONE) /* widen(NONE, NONE) = NONE */
		return;
	else if (_kind == ALL || val._kind == ALL) /* widen(ALL, *) = ALL */
		set(ALL, 0, 1, UMAXn);
	else if (*this == val)					/* this == val -> do nothing */
		return;
	else if (isConst() && val.isConst()) {
		if (_lower < val._lower)
			/* widen((k1, 0, 0), (k2, 0, 0)) = (k1, k2 - k1, N) */
			set(VAL, _lower, val._lower - _lower, loopBound);
		else {
			/* widen((k1, 0, 0), (k2, 0, 0)) = (k1-N(k1-k2),k1-k2,N) */
			int step = _lower - val._lower;
			set(VAL, _lower - loopBound * step, step, loopBound);
		}
	}
	else if ((_delta == val._delta) &&		/* avoid division by 0 */
			 ((val._lower - _lower) % _delta == 0) &&
			 (_mtimes >= val._mtimes))
		return;				/* val == this + k => this */
	else
		/* other cases: T */
		set(ALL, 0, 1, UMAXn);
}

/**
 * Intersection with the current value.
 * @param val the value to do the intersection with
 */
void Value::inter(const Value& val) {
	intn_t l1 = _lower, l2 = val._lower;
	intn_t sta1 = start(), sta2 = val.start();
	intn_t sto1 = stop(), sto2 = val.stop();
	intn_t d1 = _delta, d2 = val._delta;
	uintn_t m1 = _mtimes, m2 = val._mtimes;
	int64_t u1, u2;
	if (_delta < 0)
		u1 = _lower;
	else
		u1 = (int64_t)_lower + (int64_t)_delta * (int64_t)_mtimes;
	if (val._delta < 0)
		u2 = _lower;
	else
		u2 = (int64_t)val._lower + (int64_t)val._delta * (int64_t)val._mtimes;
	
	// In this function, numbers are refs to doc/inter/clpv2-inter.pdf
	
	// 2. Special cases ========================
	
	// 2.1. A n A (T n T)
	if ((*this) == val){
		// do nothing
		return;
	}
	if(isTop()) {
		*this = val;
		return;
	}
	else if(val.isTop())
		return;
	
	// 2.2. cst n cst
	if (isConst() && val.isConst()){
		if (l1 == l2)
			set(VAL, l1, 0, 0);
		else
			set(NONE, 0, 0, 0);
		return ;
	}

	// 2.3. cst n clp || clp n cst
	if (isConst()) {
		if ( ((sta1 >= sta2) && ((sta1 - sta2) % d2 == 0) && (u1 <= u2)) ||
		     (val == all))
			set(VAL, sta1, 0, 0);
		else
			set(NONE, 0, 0, 0);
		return ;
	}
	if (val.isConst()) {
		if((val.lower() - lower()) % delta() == 0
		&& (val.lower() - lower()) / delta() <= mtimes())
			set(VAL, sta2, 0, 0);
		else
			set(NONE, 0, 0, 0);
		return;
	}

	// 2.4. not overlapping intervals
	uintn_t l2test = (sta2 - sta1) / elm::abs(d1), m2test = (sto2 - sta1) / elm::abs(d1),
			l1test = (sta1 - sta2) / elm::abs(d2), m1test = (sto1 - sta2) / elm::abs(d2);
	
	if (!(	( (0 <= l2test) && (l2test <= m1) ) ||
			( (0 <= m2test) && (m2test <= m1) ) ||
			( (0 <= l1test) && (l1test <= m2) ) ||
			( (0 <= m1test) && (m1test <= m2) ) )){
		
		set(NONE, 0, 0, 0);
		return;
	}

	// 2.5 intersection with a continue interval
	if (d1 == 1 || d1 == -1){
		intn_t ls;
		uintn_t ms;
		if (d2 > 0){
			//ls = max(l2, (intn_t)ceil((float)(sta1 - l2)/d2) * d2 + l2);
			ls = max(l2, roundup(sta1 - l2, d2) + l2);
			ms = umin(
				(uintn_t)(sto1 - ls) / d2,
				(uintn_t)(sto2 - ls) / d2
			);
		}else{
			ASSERT(d2 < 0); // the d2==0 case is 2.2 or 2.3
			ls = min(l2, ((sto1 - l2) / d2) * d2 + l2);
			ms = min(
				m2 + (l2 - ls) / d2,
				(uintn_t)(ls - sta1) / -d2
			);
		}
		// normalize constants
		if(ms == 0)
			d2 = 0;
		set(VAL, ls, d2, ms);
		return;
	}
	if (d2 == 1 || d2 == -1){
		intn_t ls;
		uintn_t ms;
		if (d1 > 0){
			ls = max(l1, intn_t(roundup(sta2 - l1, d1) + l1));
			ms = umin(
				(uintn_t)(sto2 - ls) / d1,
				(uintn_t)(sto1 - ls) / d1
			);
		}else{
			ASSERT(d1 < 0); // the d1==0 case is 2.2 or 2.3
			ls = min(l1, ((sto2 - l1) / d1) * d1 + l1);
			ms = min(
				m1 + (l1 - ls) / d1,
				(uintn_t)(ls - sta2) / -d1
			);
		}
		// normalize constants
		if(ms == 0)
			d1 = 0;
		set(VAL, ls, d1, ms);
		return;
	}
	
	
	// 3. Main case ==========================
	uintn_t d = gcd(d1, d2);
	
	// 3.1. Test if a solution exists
	if ((l2 - l1) % d != 0){
		set(NONE, 0, 0, 0);
		return;
	}
	
	// 3.2. ds: step of the solution
	uintn_t ds = lcm(d1, d2);
	
	// 3.4. Research of a particular solution
	bool solution_found = false;
	long ip1p;
	for(uintn_t i = 1; i < (uintn_t)elm::abs(d2); i++){
		if((d1 * i - 1) % d2 == 0){
			ip1p = i;
			solution_found = true;
			break;
		}
	}
	// FIXME: this case should not append (see 3.1)
	if(!solution_found){
		set(NONE, 0, 0, 0);
		return;
	}
	long i1p = ip1p * (l2 - l1);
	long i2p = (1 - d1 * ip1p) / (- d2) * (l2 - l1);
	
	// 3.5. min of the intersection (ls)
	long k = max(ceil(-i1p * (float)d1 / ds), ceil(-i2p * (float)d2 / ds));
	uintn_t i1s = i1p + k * ds / d1;
	uintn_t i2s = i2p + k * ds / d2;
	intn_t ls = l1 + d1 * i1s;
	ASSERT((uintn_t)ls == l2 + d2 * i2s);
	
	// 3.6. mtimes of the intersection (ms)
	intn_t umin = min(l1 + d1 * m1, l2 + d2 * m2);
	uintn_t ms = floor((float)(umin-ls) / ds);
	
	// normalize constants
	if((ds == 0) || (ms == 0)){
		ds = 0;
		ms = 0;
	}
	
	// set the result!
	set(VAL, ls, ds, ms);
}

/**
 * Reverse the CLP direction (swap upper and lower bounds, and use
 * the opposite of delta as new delta).
*/
void Value::reverse(void){
	/*if(!isConst()) {
		uintn_t dist = (uintn_t)abs(start() - stop());
		set(clp::VAL, stop(), -delta(), dist / delta());
	}*/
	set(clp::VAL, _lower + _delta * _mtimes, -_delta, _mtimes);
}


/**
 * Filter the current value with signed values greater than k.
 * @param k		Threshold.
 */
void Value::ge(intn_t k) {

	// top and none cases
	if(*this == all || *this == none)
		return;

	// case of constant
	if(isConst()) {
		if(k > _lower)
			*this = none;
		return;
	}

	// d >= 0 => inter((b, d, n), (k, 1, inf+ - k)
	if(_delta > 0) {
		inter(Value(VAL, k, 1, MAXn - k));
		return;
	}

	// d < 0 !!!
	// if wrapping, change the current value for no wrapping
	if(swrap())
		_mtimes = (MAXn - k) / (-_delta);

	// b <= k -> _
	if(_lower <= k) {
		*this = none;
		return;
	}

	// b + dn >= k -> (b, d, n)
	if(_lower + _delta * _mtimes >= k)
		return;

	// _ -> (b, d, (k - b) / d
	else
		_mtimes = (k - _lower) / _delta;
}


/*
 * LE logic
 * ========
 *
 * ASSUMPTION: used algorithms does not wrap!
 * Without such an assumption, filter becomes inefficient.
 * LEMMA: restrict (l, d, n) to non-wrapping part.
 * 		if d >= 0,	(l, d, (+inf - l) / d)
 * 		else		(l, d, (-inf - l) / d)
 *
 * 3 cases
 * 		)####----(		{ x <= k }
 * 		)-----##-(		case a
 * 		)--####--(		case b
 * 		)-##-----(		case c
 * 	case a: _ 								(no intersection)
 * 	case c: (b, l, n)						(identity)
 * 	case b: (l, d, (k - l)/d) 	if d >= 0	(forward intersection)
 *			(l + ds, d, d - ks	if d < 0	(backward intersection)
 *			with s = (l - k + d + 1) / d
 */

/**
 * Filter the current value with signed values lesser than k.
 * @param k		Threshold.
 */
void Value::le(intn_t k) {

	// simple cases
	if(*this == all || *this == none)
		return;
	if(isConst()) {
		if(k < _lower)
			*this = none;
		return;
	}

	// not so simple
	else {

		// wrap fix
		if(swrap()) {
			if(_delta >= 0)
				_mtimes = (uintn_t(MAXn) - _lower) / _delta;
			else
				_mtimes = (uintn_t(MINn) + _lower) / (-_delta);
		}

		// apply le
		if(start() > k)		// case a
			*this = none;
		else if(stop() < k)	// case c
			return;
		else {				// case b
			if(_delta >= 0)
				_mtimes = (k - _lower) / _delta;
			else {
				intn_t s = (_lower - k - _delta - 1) / (-_delta);
				ASSERT(s >= 0);
				_lower = _lower + _delta * s;
				_mtimes -= s;
			}

		}
	}
}


/**
 * Filter the current value with unsigned values greater than k.
 * @param k		Threshold.
 */
void Value::geu(uintn_t k) {

	// top and none cases
	if(*this == all || *this == none)
		return;

	// case of constant
	if(isConst()) {
		if(k > uintn_t(_lower))
			*this = none;
		return;
	}

	// d >= 0 => inter((b, d, n), (k, 1, inf+ - k)
	if(_delta > 0) {
		inter(Value(VAL, k, 1, UMAXn - k));
		return;
	}

	// d < 0 !!!
	// if wrapping, change the current value for no wrapping
	if(uwrap())
		_mtimes = (UMAXn - k) / (-_delta);

	// b <= k -> _
	if(uintn_t(_lower) <= k) {
		*this = none;
		return;
	}

	// b + dn >= k -> (b, d, n)
	if(uintn_t(_lower + _delta * _mtimes) >= k)
		return;

	// _ -> (b, d, (k - b) / d
	else
		_mtimes = intn_t(k - _lower) / _delta;
}


/**
 * Filter the current value with unsigned values lesser than k.
 * @param k		Threshold.
 */
void Value::leu(uintn_t k) {

	// top and none cases
	if(*this == all || *this == none)
		return;

	// case of constant
	if(isConst()) {
		if(k < uintn_t(_lower))
			*this = none;
		return;
	}

	// d < 0 => inter((b, d, n), (k, 1, inf+ - k)
	if(_delta < 0) {
		inter(Value(VAL, 0, 1, k));
		return;
	}

	// d > 0 !!!
	// if wrapping, change the current value for no wrapping
	if(uwrap())
		_mtimes = k / _delta;

	// b >= k -> _
	if(uintn_t(_lower) >= k) {
		*this = none;
		return;
	}

	// b + dn >= k -> (b, d, n)
	if(uintn_t(_lower + _delta * _mtimes) <= k)
		return;

	// _ -> (b, d, (k - b) / d
	else
		_mtimes = (k - uintn_t(_lower)) / _delta;
}


void Value::eq(uintn_t k) {

}

void Value::ne(uintn_t k) {

}


/**
 * Find a file of 1 in a word.
 * @param w		Word to process.
 * @param n		Number of bits to one.
 * @return		True if one is found, false else.
 */
/*static bool findField(uint32_t w, int& n) {
	n = 0;
	while(!(w & (1 << n)))
		n++;
	return !(w & (0xffffffff << n));
}*/


/**
 * Threshold giving the maximum size of a CLP set
 * to apply AND explicitly on the whole set
 * (and rebuilding a new CLP value).
 */
int Value::and_threshold = 8;

/**
 * Perform AND on the current value.
 * @param val	Value to perform AND on.
 */
void Value::_and(const Value& val) {

	// T & v = v & T = T
	if(*this == all)
		return;
	if(val == all) {
		*this = all;
		return;
	}

	// _ & v = v & _ = _
	if(*this == none)
		return;
	if(val == none) {
		*this = none;
		return;
	}

	// check for any constant
	Value v;
	uintn_t k;
	if(isConst()) {
		if(val.isConst()) {		// k1 & k2
			*this = val.lower() & lower();
			return;
		}
		k = lower();
		v = val;
	}
	else if(val.isConst()) {
		v = *this;
		k = val.lower();
	}
	else {						// no k : cannot compute
		*this = all;
		return;
	}

	// v & 0 = 0
	if(k == 0) {
		*this = 0;
		return;
	}

	// find the field of [n, m]
	int n, m;
	for(m = 0; !(k & (1 << m)); m++);
	for(n = m; n < 32 && (k & (1 << n)); n++);
	n--;
	if(k & ~((1 << n) - 1)) {	// pure field ? (no one after n)
		*this = all;
		return;
	}

	// base % (1 << m) = 0
	if(v.lower() % (1 << m) == 0) {

		// 1 << m <= delta && delta
		if((1 << m) <= v.delta()) {
			// delta % (1 << m) = 0 -> (base, delta, n)
			if(v.delta() % (1 << m) == 0) {
				*this = v;
				return;
			}
		}

		// 1 << m > delta
		else {
			// (1 << m) % delta = 0 -> (base, 1 << m, (n + 1) / ((1 << m) / delta - 1)
			if((1 << m) % v.delta() == 0) {
				*this = Value(VAL, v.lower(), 1 << m, (v.mtimes() + 1) / ((1 << m) / v.delta()) - 1);
				return;
			}
		}
	}

	// try to rebuild AND  if threshold not reached
	if(v.mtimes() + 1 < and_threshold) {
		*this = none;
		intn_t n = v.lower();
		for(int i = 0; i < v.mtimes(); i++, n += v.delta())
			join(Value(VAL, n & k, 0, 0));
		return;
	}

	// else (0, 1 << m, 1 << (n + 1 - m) - 1)
	*this = Value(VAL, 0, 1 << m, 1 << (n + 1 - m) - 1);
}


//inline io::Output& operator<<(io::Output& out, const Value& v) { v.print(out); return out; }
const Value Value::none(NONE), Value::all(ALL, 0, 1, UMAXn);

/* *** State methods *** */

/**
 * @class State
 * state for the @ref clp analysis.
 * @ingroup clp
 */

/**
 * Change the state to be a copy of the given one
 * @param state the state to be copied
*/
void State::copy(const State& state) {
	TRACED(cerr << "copy("; print(cerr); cerr << ", "; state.print(cerr); cerr << ") = ");
	clear();
	// memory
	first = state.first;
	for(Node *prev = &first, *cur = state.first.next; cur; cur = cur->next) {
		prev->next = new Node(cur);
		prev = prev->next;
	}
	// registers
	registers.copy(state.registers);
	tmpreg.copy(state.tmpreg);
	
	TRACED(print(cerr); cerr << io::endl);
}
	
/**
 * Remove all nodes from the state
*/
void State::clear(void) {
	
	// registers
	registers.clear();
	tmpreg.clear();
	
	// memory
	for(Node *cur = first.next, *next; cur; cur = next) {
		next = cur->next;
		delete cur;
	}
	first.next = 0;
}


/**
 * Set to T the memories on the given area.
 * @param base	Base address of the area.
 * @param size	Size of the area.
 */
void State::clear(t::uint32 base, t::uint32 size) {
	if(first.val == Value::none)
		return;
	for(Node *prev = &first, *cur = first.getNext(), *next; cur; cur = next) {
		next = cur->getNext();
		if(base <= cur->getAddress() && cur->getAddress() < base + size) {
			prev->next = 0;
			delete cur;
		}
		else {
			prev->next = cur;
			prev = cur;
		}
	}
}

/**
 * Define a value into a register or the memory
 * @param addr a value of kind REG for a register, VAL for the memory.
 *		  The value must be a constant (only the lower() attribute will be
 *		  used) or all.
 * @param val the value to store at the given address
*/
void State::set(const Value& addr, const Value& val) {
	TRACED(cerr << "set("; print(cerr); cerr << ", " << addr << ", " << val << ") = ");
	Node *prev, *cur, *next;
	if(first.val == Value::none) {
		TRACED(print(cerr); cerr << io::endl);
		return;
	}
	
	// insert a none in the state (put the state to none)
	if (val == Value::none){
		clear();
		first.val = Value::none;
		return;
	}
	
	// we assume that addr is a constant... (or T)
	ASSERT(addr.isConst() || addr == Value::all);
	
	// == Register ==
	if(addr.kind() == REG) {
		if (addr.lower() < 0){
			// temp ones
			if (-addr.lower() < tmpreg.length())
				tmpreg.set(-addr.lower(), val);
			else {
				for(int i = tmpreg.length(); i < -addr.lower(); i++)
					tmpreg.add(Value::all);
				tmpreg.add(val);
			}
		} else {
			// real ones
			if (addr.lower() < registers.length())
				registers.set(addr.lower(), val);
			else {
				for(int i = registers.length(); i < addr.lower(); i++)
					registers.add(Value::all);
				registers.add(val);
			}
		}
		return;
	}
		
	// == or Memory ==
	
	// consum all memory references
	if(addr == Value::all) {
		prev = &first;
		cur = first.next;
		while(cur) {
			next = cur->next;
			delete cur;
			cur = next;
		}
		prev->next = 0;
		return;
	}

	// find a value
	else {
		for(prev = &first, cur = first.next; cur && cur->addr < addr.lower(); prev = cur, cur = cur->next);
		if(cur && cur->addr == addr.lower()) {
			if(val.kind() != ALL)
				cur->val = val;
			else {
				prev->next = cur->next;
				delete cur;
			}
		}
		else if(val.kind() != ALL) {
			next = new Node(addr.lower(), val);
			prev->next = next;
			prev->next->next = cur;
		}
	}
	TRACED(print(cerr); cerr << io::endl);
}
	
/**
 * @return if a state is equals to the current one
*/
bool State::equals(const State& state) const {
	
	// Registers
	if (registers.length() != state.registers.length())
		return false;
	
	for (int i=0; i < registers.length(); i++)
		if (registers[i] != state.registers[i])
			return false;
	// Tmp registers
	/*for (int i=0; i < tmpreg.length(); i++)
		if (tmpreg[i] != state.tmpreg[i])
			return false;*/
	
	// Memory
	if(first.val.kind() != state.first.val.kind())
		return false;
	
	Node *cur = first.next, *cur2 = state.first.next;
	while(cur && cur2) {
		if(cur->addr != cur2->addr)
			return false;
		if(cur->val != cur->val)
			return false;
		cur = cur->next;
		cur2 = cur2->next;
	}
	return cur == cur2;
}

/**
 * Merge a state with the current one.
*/
void State::join(const State& state) {
	TRACEJ(cerr << "join(\n\t"; print(cerr); cerr << ",\n\t";  state.print(cerr); cerr << "\n\t) = ");
	
	// test none states
	if(state.first.val == Value::none)
		return;
	if(first.val == Value::none) {
		copy(state);
		TRACED(print(cerr); cerr << io::endl;);
		return;
	}
	
	// registers
	for(int i=0; i<registers.length() && i<state.registers.length() ; i++)
		registers[i].join(state.registers[i]);
	if (registers.length() < state.registers.length())
		for(int i=registers.length(); i < state.registers.length(); i++)
			registers.add(state.registers[i]);
	// temp registers
	for(int i=0; i<tmpreg.length() && i<state.tmpreg.length() ; i++)
		tmpreg[i].join(state.tmpreg[i]);
	if (tmpreg.length() < state.tmpreg.length())
		for(int i=tmpreg.length(); i < state.tmpreg.length(); i++)
			tmpreg.add(state.tmpreg[i]);
	
	// memory
	Node *prev = &first, *cur = first.next, *cur2 = state.first.next, *next;
	while(cur && cur2) {
		
		// addr1 < addr2 -> remove cur1
		if(cur->addr < cur2->addr) {
			prev->next = cur->next;
			delete cur;
			cur = prev->next;
		}
		
		// equality ? remove if join result in all
		else if(cur->addr == cur2->addr) {
			cur->val.join(cur2->val);
			if(cur->val.kind() == ALL) {
				prev->next = cur->next;
				delete cur;
				cur = prev->next;
			}
			else {
				prev = cur;
				cur = cur->next;
				cur2 = cur2->next;
			}
		}
		
		// addr1 > addr2 => remove cur2
		else
			cur2 = cur2->next;
	}
	
	// remove tail
	prev->next = 0;
	while(cur) {
		next = cur->next;
		delete cur;
		cur = next;
	}
	TRACEJ(print(cerr); cerr << io::endl;);
}

/**
 * Perform a widening.
 * @param state the state of the next iteration
 * @param loopBound is the number of iteration of the loop. A different widening
 *        operation will be used if the loopBound is known (>=0) or not.
*/
void State::widening(const State& state, int loopBound) {
	TRACED(cerr << "widening(" << loopBound << "\n\t");
	cerr << "widening(" << loopBound << "\n\t";
	TRACED(print(cerr); cerr << ",\n\t";  state.print(cerr); cerr << "\n\t) = ");
	
	// test none states
	if(state.first.val == Value::none)
		return;
	if(first.val == Value::none) {
		copy(state);
		TRACED(print(cerr); cerr << io::endl;);
		return;
	}
	
	// registers
	for(int i=0; i<registers.length() && i<state.registers.length() ; i++)
		if (loopBound >= 0)
			registers[i].ffwidening(state.registers[i], loopBound);
		else
			registers[i].widening(state.registers[i]);
	if (registers.length() < state.registers.length())
		for(int i=registers.length(); i < state.registers.length(); i++)
			registers.add(state.registers[i]);
	// tmp registers
	for(int i=0; i<tmpreg.length() && i<state.tmpreg.length() ; i++)
		if (loopBound >= 0)
			tmpreg[i].ffwidening(state.tmpreg[i], loopBound);
		else
			tmpreg[i].widening(state.tmpreg[i]);
	if (tmpreg.length() < state.tmpreg.length())
		for(int i=tmpreg.length(); i < state.tmpreg.length(); i++)
			tmpreg.add(state.tmpreg[i]);
	
	// memory
	Node *prev = &first, *cur = first.next, *cur2 = state.first.next, *next;
	while(cur && cur2) {
		// addr1 < addr2 -> remove cur1
		if(cur->addr < cur2->addr) {
			prev->next = cur->next;
			delete cur;
			cur = prev->next;
		}
		// equality ? remove if join result in all
		else if(cur->addr == cur2->addr) {
			if (loopBound >= 0)
				cur->val.ffwidening(cur2->val, loopBound);
			else
				cur->val.widening(cur2->val);
			if(cur->val.kind() == ALL) {
				prev->next = cur->next;
				delete cur;
				cur = prev->next;
			}
			else {
				prev = cur;
				cur = cur->next;
				cur2 = cur2->next;
			}
		}
		// addr1 > addr2 => remove cur2
		else
			cur2 = cur2->next;
	}
	
	// remove tail
	prev->next = 0;
	while(cur) {
		next = cur->next;
		delete cur;
		cur = next;
	}
	TRACED(print(cerr); cerr << io::endl;);
}

/**
 * Print the state
*/
void State::print(io::Output& out, const hard::Platform *pf) const {
	if(first.val == Value::none)
		out << "None (bottom)\n";
	else {
		#ifdef STATE_MULTILINE
			#define CLP_START "\t"
			#define CLP_END "\n"
			//out << "{\n";
		#else
			#define CLP_START ""
			#define CLP_END ", "
			out << "{";
		#endif
		// tmp registers
		/*for(int i = 0; i < tmpreg.length(); i++){
			Value val = tmpreg[i];
			if (val.kind() == VAL)
				out << CLP_START << "t" << i << " = " << val << CLP_END;
		}*/
		// registers
		for(int i = 0; i < registers.length(); i++){
			Value val = registers[i];
			if (val.kind() == VAL) {
				out << CLP_START;
				if(!pf)
					out << "r" << i;
				else
					out << pf->findReg(i)->name();
				out << " = " << val << CLP_END;
			}
		}
		// memory
		for(Node *cur = first.next; cur; cur = cur->next) {
			out << CLP_START << Address(cur->addr);
			out << " = " << cur->val << CLP_END;
		}
		#ifndef STATE_MULTILINE 
		out << "}";
		#endif
	}
}
 	
/**
 * Return a stored value
 * @param addr is the addresse to get the value of. The kind of the value
 *        can be REG for a register, or VAL for memory. The address is
 *        considered as constant, the lower() attribute is the value.
 * @return the stored value
*/
const Value& State::get(const Value& addr) const {
	Node * cur;
	ASSERT(addr.isConst()); // we assume that addr is a constant...
	if(addr.kind() == REG){
		// Tmp Registers
		if (addr.lower() < 0)
			if ((-addr.lower()) < tmpreg.length())
				return tmpreg[-addr.lower()];
			else
				return Value::all;
		// Real registers
		else if (addr.lower() < registers.length())
			return registers[addr.lower()];
		else
			return Value::all;
	} else {
		// Memory
		for(cur = first.next; cur && cur->addr < addr.lower(); cur = cur->next) ;
		if(cur && cur->addr == addr.lower())
			return cur->val;
		return first.val;
	}
}
 
const State State::EMPTY(Value::none), State::FULL(Value::all);
io::Output& operator<<(io::Output& out, const State& state) { state.print(out); return out; }

// internal
struct sorter { static inline int compare(Segment *s1, Segment *s2) { return s1->address().compare(s2->address()); } };

/**
 * Definition of the abstract interpretation problem to make a CLP analysis
 */
class ClpProblem {
public:
	typedef clp::State Domain;
	 
	typedef ClpProblem Problem;
	Problem& getProb(void) { return *this; }
	
	ClpProblem(Process *proc)
	:	last_max_iter(0),
	 	specific_analysis(false),
	 	pack(0),
	 	_nb_inst(0),
	 	_nb_sem_inst(0),
	 	_nb_set(0),
	 	_nb_top_set(0),
	 	_nb_store(0),
	 	_nb_top_store(0),
	 	_nb_top_store_addr(0),
	 	_nb_load(0),
	 	_nb_load_top_addr(0),
	 	_nb_filters(0),
	 	_nb_top_filters(0),
	 	_nb_top_load(0)
{
	// find the address interval of data from the process
#	ifdef DATA_LOADER
		_process = proc;
		File *prog = proc->program();

		// sort the segments
		Vector<Segment *> segs;
		for(File::SegIter seg(prog); seg; seg++)
			segs.add(seg);
		elm::genstruct::quicksort<Segment *, Vector, sorter>(segs);

		// find address of start
		int i = 0;
		while(i < segs.count() && segs[i]->isWritable())
			i++;
		if(i < segs.count())
			_data_min = segs[i]->address();

		// find the end non-writable area
		while(i < segs.count() && !segs[i]->isWritable()) {
			_data_max = segs[i]->topAddress();
			i++;
		}
#	endif
}
	
	/* Initialize a register in the init state */
	void initialize(const hard::Register *reg, const Address& address) {
		Value v;
		v = Value(VAL, address.offset());
		TRACEP(cerr << "init:: r" << reg->platformNumber() << " <- " << v.lower() << "\n");
		set(_init, reg->platformNumber(), v);
	}
	
	/** Provides the Bottom value of the Abstract Domain */
	inline const Domain& bottom(void) const { return State::EMPTY; }
	
	/** Provides the entry state of the program */
	inline const Domain& entry(void) const {
		TRACEP(cerr << "entry() = " << _init << io::endl);
		return _init;
	}
	/**
	 * The Least Upper Bound of two elements a and b.
	 * This will be used, among other things, for performing the junction
	 * between two CFG paths.
	*/
	inline void lub(Domain &a, const Domain &b) const {
		a.join(b);
	}
	
	void checkWideningAlarm(Domain& d, Domain& a, Domain& b) const {
		State::Iter id(d), ia(a), ib(b);

		// check the state
		while(id && ia && ib) {
			Value idd = id.id(), ida = ia.id(), idb = ia.id();
			if(idd.kind() == REG && ida.kind() == REG && ida.kind() == REG) {
				if((*id).kind() == ALL && (*ia).kind() != ALL && (*ib).kind() != ALL) {
					cerr << "\t\t\tALARM! widening register " << idd << ": " << *ia << ", " << *ib << " -> " << *id << io::endl;
					return;
				}
				id++;
				ia++;
				ib++;
			}
			else if(idd.kind() == VAL && ida.kind() == VAL && ida.kind() == VAL) {
				t::uint32 ad = idd.lower(), aa = ida.lower(), ab = idb.lower();
				if(ad > aa && ad > ab && aa == ab) {
					cerr << "\t\t\tALARM! widening memory " << ida << ": " << *ia << ", " << *ib << io::endl;
					return;
				}
				if(ad < aa && ad < ab)
					id++;
				else if(aa < ad && aa < ab)
					ia++;
				else
					ib++;
			}
			else {
				if(idd.kind() == REG)
					id++;
				if(ida.kind() == REG)
					ia++;
				if(idb.kind() == REG)
					ib++;
			}
		}

		// check the end
		if(!id && ia && ib)
			cerr << "\t\t\tALARM! widening" << ia.id() << io::endl;
	}

	/**
	 * The windening operation
	 * This will be used to perform the junction between to iteration of
	 * a loop.
	*/
	inline void widening(Domain &a, Domain b) const{
		TRACEA(Domain di = a);
		TRACEP(cerr << "*** widening ****\n");
		TRACEP(cerr << "s1 = " << a << "\ns2 = " << b << ") = ");
		a.widening(b, last_max_iter);
		TRACEA(checkWideningAlarm(a, di, b));
		TRACEP(cerr << a << io::endl);
	}
	
	/**
	 * Update the domain in a way specific of the edge (for filtering purpose)
	*/
	inline void updateEdge(Edge *edge, Domain &dom){
		BasicBlock *source = edge->source();
		TRACEP(cerr << "\n*** Update edge from " << source
					<< " to " << edge->target()
					<< " [taken=" << (edge->kind() == Edge::TAKEN) << "] ***\n");
		TRACEP(cerr << "s = " << dom << io::endl);
		if(se::REG_FILTERS.exists(source)) {
			TRACEP(cerr << "\tApply filter on this edge!\n");
			Vector<se::SECmp *> reg_filters = se::REG_FILTERS(source);
			Vector<se::SECmp *> addr_filters = se::ADDR_FILTERS(source);

			// if not taken, invert conditions
			// TODO Fixme! Generate two sets of predicates!
			bool to_free = false;
			if(edge->kind() != Edge::TAKEN) {
				to_free = true;
				for(int i = 0; i < reg_filters.count(); i++)
					reg_filters[i] = reg_filters[i]->logicalNot();
				for(int i = 0; i < addr_filters.count(); i++)
					addr_filters[i] = addr_filters[i]->logicalNot();
			}

			// filter registers
			Domain all = Domain::EMPTY, init;
			init.copy(dom);
			for (int i=0; i < reg_filters.length(); i++){
				se::SECmp *filter = reg_filters[i];

				// case of OR or NONE
				if(filter->op() == se::NONE)
					continue;
				else if(filter->op() == se::OR) {
					all.join(dom);
					dom.copy(init);
					continue;
				}

				// apply the filter
				TRACEP(cerr << "\tFilter: " << filter->asString() << ' ');
				//FIXME: check in a() and b() are valid pointers
				Value rval = filter->a()->val();
				Value r = Value(REG, rval.lower(), 0, 0);
				Value v = dom.get(r);
				TRACEP(cerr << v);
				TRACEP(cerr << " -> ");
				applyFilter(v, filter->op(), filter->b()->val());
				TRACEP(cerr << v << io::endl);
				dom.set(r, v);
				TRACEP(cerr << "d = " << dom << io::endl);
				_nb_filters++;
				if (filter->b()->val() == Value::all)
					_nb_top_filters++;
			}

			// complete fitering
			dom.join(all);
			init.copy(dom);

			// filter addresses
			for (int i=0; i < addr_filters.length(); i++){
				se::SECmp *filter = addr_filters[i];

				// case of OR or NONE
				if(filter->op() == se::NONE)
					continue;
				else if(filter->op() == se::OR) {
					all.join(dom);
					dom.copy(init);
					continue;
				}

				// apply the filter
				TRACEP(cerr << "\tFilter: " << filter->asString() << ' ');
				//FIXME: check in a() and b() are valid pointers
				Value a = filter->a()->val();
				Value v = dom.get(a);
				TRACEP(v.print(cerr));
				// if we are from a loop header, widen the value
				TRACEP(cerr << " -> ");
				applyFilter(v, filter->op(), filter->b()->val());
				TRACEP(v.print(cerr));
				TRACEP(cerr << '\n');
				dom.set(a, v);
				_nb_filters++;
				if (filter->b()->val() == Value::all)
					_nb_top_filters++;
			}

			// complete computation
			dom.join(all);

			// free filters if required
			if(to_free) {
				for(int i = 0; i < reg_filters.count(); i++)
					delete reg_filters[i];
				for(int i = 0; i < addr_filters.count(); i++)
					delete addr_filters[i];
			}
		}
		TRACEP(cerr << "s' = " << dom << io::endl);
	}
	
	/** This function does the assignation of a state to another. */
	inline void assign(Domain &a, const Domain &b) const { a = b; }
	/** This functions tests two states for equality. */
	inline bool equals(const Domain &a, const Domain &b) const {
		return a.equals(b);
	}
	
	inline void enterContext(Domain &dom, BasicBlock *header, util::hai_context_t ctx) { }
	inline void leaveContext(Domain &dom, BasicBlock *header, util::hai_context_t ctx) { }


	/**
	 * Read a value from the memory.
	 * @param address	Address to read.
	 * @param type		Type of the data.
	 * @return			Read data value.
	 */
	Value readFromMem(uintn_t address, sem::type_t type) {
		switch(type) {
		case sem::INT8: 	{ t::int8 d; _process->get(address, d); return Value(d); }
		case sem::INT16: 	{ t::int16 d; _process->get(address, d); return Value(d); }
		case sem::INT32: 	{ t::int32 d; _process->get(address, d); return Value(d); }
		case sem::UINT8: 	{ t::uint8 d; _process->get(address, d); return Value(d); }
		case sem::UINT16: 	{ t::uint16 d; _process->get(address, d); return Value(d); }
		case sem::UINT32: 	{ t::uint32 d; _process->get(address, d); return Value(d); }
		default:			return Value::all;
		}
	}


	/**
	 * Interpret one instruction.
	 * @param state		State to update.
	 */
	void update(State *state) {
		TRACEI(cerr << "\t\t" << i << io::endl);
		sem::inst& i = b[pc];

		switch(i.op) {
		case sem::BRANCH:
			pc = b.length();
			TRACESI(cerr << "\t\t\tbranch(" << get(*state, i.d()) << ")\n");
			break;
		case sem::TRAP:
			pc = b.length();
			TRACESI(cerr << "\t\t\ttrap\n");
			break;
		case sem::CONT:
			pc = b.length();
			TRACESI(cerr << "\t\tcont\n");
			break;
		case sem::IF:
			TRACESI(cerr << "\t\t\tif(" << i.sr() << ", " << i.cond() << ", " << i.jump() << ")\n");
			todo.push(pair(pc + i.b() + 1, new Domain(*state)));
			has_if = true;
			break;
		case sem::NOP: break;
		case sem::LOAD: {
				_nb_load++;
				Value addrclp = get(*state, i.a());
				TRACESI(cerr << "\t\t\tload(" << i.d() << ", " << addrclp << ") = ");
				if (addrclp == Value::all){
					set(*state, i.d(), addrclp);
					_nb_load_top_addr++;
					TRACESI(cerr << "T\n");
					TRACEA(cerr << "\t\t\tALARM ! Load at T !\n");
				} else if (addrclp.mtimes() < 42){
					// if the addr is not cst, load only if
					// there is less than 42 values to join
					Value addr(VAL, addrclp.lower());
					set(*state, i.d(), state->get(addr));
					for(unsigned int m = 1; m <= addrclp.mtimes(); m++){
						//cerr << "load for m=" << m << '\n';
						// join other values with the first
						Value addr(VAL, addrclp.lower() + addrclp.delta() * m);
						Value val = get(*state, i.d());
						val.join(state->get(addr));
						set(*state, i.d(), val);
					}
					TRACESI(cerr << get(*state, i.d()) << io::endl);
				} else {
					set(*state, i.d(), Value::all);
					TRACESI(cerr << "T (too many)\n");
					TRACEA(cerr << "\t\t\tALARM! load too many\n");
				}
				#ifdef DATA_LOADER
					// if the value loaded is T, load from the process
					if(get(*state, i.d()) == Value::all
					&& addrclp.isConst()) {
						/*cerr << "\t\t\tlooking in memory for " << addrclp
							 << " in [" << _data_min << ", " << _data_max << "] "
							 << ", problem = " << (void *)this << io::endl;*/
						if(*_data_min <= (uintn_t)addrclp.start()
						&& (uintn_t)addrclp.start() < *_data_max) {
							Value r = readFromMem(addrclp.lower(), i.type());
							//cerr << " -> loading data from process: " << r << io::endl;
							set(*state, i.d(), r);
						}
					}
					/*if ((get(*state, i.d()) == Value::all) && *_data_min != 0)
						cerr << '\n';*/
				#endif
				if(get(*state, i.d()) == Value::all)
						_nb_top_load++;
			} break;

		case sem::STORE: {
				Value addrclp = get(*state, i.a());
				TRACESI(cerr << "\t\t\tstore(" << get(*state, i.d()) << ", " << addrclp << ")\n");
<<<<<<< HEAD

				// store at T
				if (addrclp == Value::all) {
=======
				if (addrclp == Value::all){
					ALARM_STORE_TOP(cerr << "WARNING: store to T from R" << i.a());
>>>>>>> c2a404eb
					state->set(addrclp, get(*state, i.d()));
					_nb_store++; _nb_top_store ++;
					_nb_top_store_addr++;
					cerr << "WARNING: " << i << " store to T\n";
				}

				// store all on the area (too many addresses)
				else if (addrclp.mtimes() >= 42) {
					_nb_store++;
					_nb_top_store ++;
					if(addrclp.mtimes() < UMAXn) {
						state->set(Value::all, get(*state, i.d()));
						state->clear(addrclp.start(), abs(addrclp.delta()) * addrclp.mtimes());
					}
					else {
						Symbol *sym = this->_process->findSymbolAt(addrclp.lower());
						if(!sym) {
							_nb_top_store_addr++;
							cerr << "WARNING: " << i << " store to T (unbounded address)\n";
						}
						else {
							state->clear(sym->address().offset(), sym->size());
							//cerr << "DEBUG: store to " << addrclp << " resolved as " << sym << io::endl;
						}
					}
				}

				// simple store
				else {
					_nb_store++;
					if (get(*state, i.d()) == Value::all)
						_nb_top_store++;
					for(unsigned int m = 0; m <= addrclp.mtimes(); m++){
						Value addr(VAL, addrclp.lower() + addrclp.delta() * m);
						state->set(addr, get(*state, i.d()));
					}
<<<<<<< HEAD
=======
				} else {
					ALARM_STORE_TOP(cerr << "Warning: STORE to " << addrclp << ": too many values, set memory to T.\n");
					ALARM_STORE(cerr << "ALARM: " << i << " store to T because of too many values.\n");
					state->set(Value::all, get(*state, i.d()));
					_nb_store++; _nb_top_store++;
					_nb_top_store_addr++;
>>>>>>> c2a404eb
				}
			} break;
		case sem::SETP:
			set(*state, i.d(), Value::all);
			TRACESI(cerr << "\t\t\tsetp(" << i.d() << ", " << i.cst() << ") = T\n");
			break;
		case sem::CMP:
			set(*state, i.d(), Value::all);
			TRACESI(cerr << "\t\t\tcmp(" << i.d() << ", " << i.a() << ", " << i.b() << ") = T\n");
			break;
		case sem::CMPU:
			set(*state, i.d(), Value::all);
			TRACESI(cerr << "\t\t\tcmpu(" << i.d() << ", " << i.a() << ", " << i.b() << ") = T\n");
			break;
		case sem::SCRATCH:
			set(*state, i.d(), Value::all);
			TRACESI(cerr << "\t\t\tscratch(" << i.d() << ")\n");
			break;
		case sem::SET: {
				Value v = get(*state, i.a());
				set(*state, i.d(), v);
				TRACESI(cerr << "\t\t\tset(" << i.d() << ", " << v << ")\n");
				_nb_set++;
				if (v == Value::all)
					_nb_top_set++;
			} break;
		case sem::SETI: {
				Value v(VAL, i.cst());
				set(*state, i.d(), v);
				TRACESI(cerr << "\t\t\tseti(" << i.d() << ", " << v << ")\n");
			} break;
		case sem::ADD: {
				Value v = get(*state, i.a());
				TRACESI(cerr << "\t\t\tadd(" << i.d() << ", " << v << ", " << get(*state, i.b()));
				v.add(get(*state, i.b()));
				TRACESI(cerr << ") = " << v << io::endl);
				TRACEA(if(get(*state, i.a()) != Value::all
					   && get(*state, i.b()) != Value::all
					   && v == Value::all) cerr << "\t\t\tALARM! add\n");
				set(*state, i.d(), v);
			} break;
		case sem::SUB: {
				Value v = get(*state, i.a());
				TRACESI(cerr << "\t\t\tsub(" << i.d() << ", " << v << ", " << get(*state, i.b()));
				v.sub(get(*state, i.b()));
				TRACESI(cerr << ") = " << v << io::endl);
				TRACEA(if(get(*state, i.a()) != Value::all
					   && get(*state, i.b()) != Value::all
					   && v == Value::all) cerr << "\t\t\tALARM! sub\n");
				set(*state, i.d(), v);
			} break;
		case sem::SHL: {
				Value v = get(*state, i.a());
				TRACESI(cerr << "\t\t\tshl(" << i.d() << ", " << v << ", " << get(*state, i.b()));
				v.shl(get(*state, i.b()));
				TRACESI(cerr << ") = " << v << io::endl);
				TRACEA(if(get(*state, i.a()) != Value::all
					   && get(*state, i.b()) != Value::all
					   && v == Value::all) cerr << "\t\t\tALARM! shl\n");
				set(*state, i.d(), v);
			} break;
		case sem::SHR: case sem::ASR: {
				Value v = get(*state, i.a());
				TRACESI(cerr << "\t\t\tshr(" << i.d() << ", " << v << ", " << get(*state, i.b()));
				v.shr(get(*state, i.b()));
				TRACESI(cerr << ") = " << v << io::endl);
				TRACEA(if(get(*state, i.a()) != Value::all
					   && get(*state, i.b()) != Value::all
					   && v == Value::all) cerr << "\t\t\tALARM! shr\n");
				set(*state, i.d(), v);
			} break;
		case sem::OR: {
				Value v = get(*state, i.a());
				TRACESI(cerr << "\t\t\tor(" << i.d() << ", " << v << ", " << get(*state, i.b()));
				v._or(get(*state, i.b()));
				TRACESI(cerr << ") = " << v << io::endl);
				TRACEA(if(get(*state, i.a()) != Value::all
					   && get(*state, i.b()) != Value::all
					   && v == Value::all) cerr << "\t\t\tALARM! or\n");
				set(*state, i.d(), v);
			} break;
		default: {
				set(*state, i.d(), Value::all);
			} break;
		}
		//DEBUG: print the result of the instruction
		TRACEI(cerr << "\t\t !!-> " << *state << io::endl);

		pc++;
	}

	/**
	 * Get a semantic instruction by its index.
	 * @param i		Index of the semantic instruction.
	 * @return		Semantic instruction at the given index.
	 */
	inline sem::inst sem(int i) const { return b[i]; }

	/**
	 * Get the PC value.
	 * @return	PC value.
	 */
	inline int getPC(void) const { return pc; }

	/**
	 * Test if the current path is ended.
	 * @return	True if it is ended, false else.
	 */
	inline bool isPathEnded(void) const { return pc >= b.count(); }

	/**
	 * Get state of the next path.
	 * @return Next path state or null.
	 */
	clp::State *nextPath(void) {
		if(!todo)
			return 0;
		else {
			Pair<int, clp::State *> n = todo.pop();
			pc = n.fst;
			return n.snd;
		}
	}

	/**
	 * Prepare for interpreting the given machine instruction.
	 * @param inst	Instruction to interpret.
	 */
	void prepare(Inst *inst) {
		b.clear();
		inst->semInsts(b);
		pc = 0;
		todo.clear();
	}

	/**
	 * This function update the state by applying a basic block.
	 * It gives the output state, given the input state and a pointer to the
	 * basic block.
	*/
	void update(Domain& out, const Domain& in, BasicBlock* bb) {
		out.copy(in);
		Domain *state;
		has_if = false;
		clp::ClpStatePack::InstPack *ipack = 0;
		TRACEP(cerr << "\n*** update(" << bb << ") ***\n");
		TRACEP(cerr << "s = " << in << io::endl);
		// save the input state in the basic block, join with an existing state
		// if needed
		if(!specific_analysis){
				clp::STATE_IN(bb) = in;
		}
		if (LOOP_HEADER(bb)){
			TRACEU(cerr << "\tThis BB is a loop header.\n");
			if (MAX_ITERATION.exists(bb)){
				last_max_iter = MAX_ITERATION(bb);
				TRACEU(cerr << "\tFlow facts available: max iter=" << last_max_iter << '\n');
			} else {
				last_max_iter = -1;
			}
		}
		for(BasicBlock::InstIterator inst(bb); inst; inst++) {
			TRACESI(cerr << '\t' << inst->address() << ": "; inst->dump(cerr); cerr << io::endl);
			
			_nb_inst++;
			
			// get instructions
			prepare(inst);
			state = &out;
			
			if(specific_analysis && pack){
				ipack = pack->newPack(inst->address());
			}
			
			// perform interpretation
			while(true) {
				
				// interpret current
				while(pc < b.length()) {
					update(state);

					_nb_sem_inst++;
					
					
					if (specific_analysis && pack){
						ipack->append(*state);
					}
					
				}
				
				// pop next
				if(state != &out) {
					out.join(*state);
					delete state;
				}
				if(!todo)
					break;
				else {
					Pair<int, Domain *> p = todo.pop();
					pc = p.fst;
					state = p.snd;
				}
				
			}
			//TRACEI(cerr << "\t-> " << out << io::endl);
		}

		TRACEP(cerr << "s' = " << out << io::endl);
		if (specific_analysis)
			return;
		
		// save the output state in the basic block
		clp::STATE_OUT(bb) = out;
		TRACEU(cerr << ">>>\tout = " << out << io::endl);
		
		// if the block has an IF instruction
		if(has_if /*&& ! se::REG_FILTERS.exists(bb)*/){ // re-evaluate filters, because values can change!
			//TODO: delete 'old' reg_filters if needed
			//use Symbolic Expressions to get filters for this basic block
			TRACEP(cerr << "> IF detected, getting filters..." << io::endl);
			se::FilterBuilder builder(bb, *this);
		}

	}
	
	/**
	 * Get the content of a register
	 * @param state is the state from wich we want information
	 * @param i is the identifier of the register
	 * @return the value of the register
	 */
	const clp::Value& get(const clp::State& state, int i) {
		clp::Value addr(clp::REG, i);
		return state.get(addr);
	}
	
	/**
	 * Set a register to the given value
	 * @param state is the initial state
	 * @param i is the regsiter identifier (i < 0 for temp registers)
	 * @param v is the value to set
	 * @return the new state
	*/
	const void set(clp::State& state, int i, const clp::Value& v) {
		clp::Value addr(clp::REG, i);
		return state.set(addr, v);
	}
	
	void fillPack(BasicBlock* bb, clp::ClpStatePack *empty_pack){
		specific_analysis = true;
		pack = empty_pack;
		clp::State output;
		clp::State input = clp::STATE_IN(*bb);
		update(output, input, bb);
		pack = 0;
		specific_analysis = false;
	}
	
	/**
	 * Return various statistics about the analysis
	*/
	inline clp::STAT_UINT get_nb_inst(void){ return _nb_inst; }
	inline clp::STAT_UINT get_nb_sem_inst(void){ return _nb_sem_inst; }
	inline clp::STAT_UINT get_nb_set(void){ return _nb_set; }
	inline clp::STAT_UINT get_nb_top_set(void){ return _nb_top_set; }
	inline clp::STAT_UINT get_nb_store(void){ return _nb_store; }
	inline clp::STAT_UINT get_nb_top_store(void){ return _nb_top_store; }
	inline clp::STAT_UINT get_nb_top_store_addr(void){return _nb_top_store_addr;}
	inline clp::STAT_UINT get_nb_load(void){return _nb_load;}
	inline clp::STAT_UINT get_nb_load_top_addr(void){return _nb_load_top_addr;}
	inline clp::STAT_UINT get_nb_filters(void){ return _nb_filters;}
	inline clp::STAT_UINT get_nb_top_filters(void){ return _nb_top_filters;}
	inline clp::STAT_UINT get_nb_top_load(void) const { return _nb_top_load; }
	
	#ifdef DATA_LOADER
		inline Address dataMin(void) const { return _data_min; }
		inline Address dataMax(void) const { return _data_max; }
	#endif
	
private:
	clp::State _init;
	sem::Block b;
	genstruct::Vector<Pair<int, Domain *> > todo;
	int pc;
	bool has_if;
	
	int last_max_iter;
	
	/* attribute for specific analysis / packing */
	bool specific_analysis;
	clp::ClpStatePack *pack;
	
	#ifdef DATA_LOADER
		address_t _data_min, _data_max;
		Process* _process;
	#endif
	
	/* attributes for statistics purpose */
	clp::STAT_UINT _nb_inst;
	clp::STAT_UINT _nb_sem_inst;
	clp::STAT_UINT _nb_set;
	clp::STAT_UINT _nb_top_set;
	clp::STAT_UINT _nb_store;
	clp::STAT_UINT _nb_top_store;
	clp::STAT_UINT _nb_top_store_addr;
	clp::STAT_UINT _nb_load;
	clp::STAT_UINT _nb_load_top_addr;
	clp::STAT_UINT _nb_filters;
	clp::STAT_UINT _nb_top_filters;
	clp::STAT_UINT _nb_top_load;
};

// CLPStateCleaner
class CLPStateCleaner: public Cleaner {
public:
	inline CLPStateCleaner(CFG *_cfg) {cfg = _cfg;}
	//virtual ~CLPStateCleaner(void) {}
	virtual void clean(void) {
		for(CFG::BBIterator bbi(cfg); bbi; bbi++){
			clp::STATE_IN(*bbi).remove();
			clp::STATE_OUT(*bbi).remove();
		}
	}
private:
	CFG *cfg;
};

/**
 * @class ClpAnalysis
 *
 * This analyzer tracks values in the form of a CLP.
 *
 * @par Widening
 *
 * The widening of this analysis is performed using filtering from symbolic
 * expressions.
 *
 * @par Provided Features
 * @li @ref otawa::clp::FEATURE
 *
 * @par Required Features
 * @li @ref otawa::LOOP_INFO_FEATURE
 * @li @ref otawa::ipet::FLOW_FACTS_FEATURE
 * @li @ref otawa::VIRTUALIZED_CFG_FEATURE
 *
 * @ingroup clp
 */

p::declare Analysis::reg = p::init("otawa::ClpAnalysis", Version(0, 1, 0))
	.maker<Analysis>()
	.require(VIRTUALIZED_CFG_FEATURE)
	.require(LOOP_INFO_FEATURE)
	.provide(clp::FEATURE);

Analysis::Analysis(p::declare& r): Processor(r), mem(0),
								_nb_inst(0), _nb_sem_inst(0), _nb_set(0), 
								_nb_top_set(0), _nb_store(0), _nb_top_store(0),
								_nb_filters(0), _nb_top_filters(0), _nb_top_load(0),
								_nb_load(0), _nb_top_store_addr(0), _nb_load_top_addr(0) {
}


/**
 */
void Analysis::setup(WorkSpace *ws) {
	mem = hard::MEMORY(ws);
}

 
/**
 * Perform the analysis by processing the workspace
 * @param ws the workspace to be processed
 */
void Analysis::processWorkSpace(WorkSpace *ws) {
	typedef WideningListener<ClpProblem> ClpListener;
	typedef WideningFixPoint<ClpListener> ClpFP;
	typedef HalfAbsInt<ClpFP> ClpAI;
	 
	// get the entry
	const CFGCollection *coll = INVOLVED_CFGS(ws);
	ASSERT(coll);
	CFG *cfg = coll->get(0);
	
	// set the cleaner
	CLPStateCleaner *cleaner = new CLPStateCleaner(cfg);
	addCleaner(clp::FEATURE, cleaner);
	
	ClpProblem prob(ws->process());
#	ifdef DATA_LOADER
		if(logFor(LOG_PROC))
			cerr << "\tmemory space [" << prob.dataMin() << ", " << prob.dataMax() << "] considered as constant !\n";
#	endif
	
	// initialize state with initial register values
	if(logFor(LOG_CFG))
		log << "FUNCTION " << cfg->label() << io::endl;
	for(int i = 0; i < inits.count(); i++)
		prob.initialize(inits[i].fst, inits[i].snd);

	// look for a stack value
	const hard::Register *sp = ws->process()->platform()->getSP();
	if(!sp)
		log << "WARNING: no stack pointer in the architecture.\n";
	else {
		Value v = prob.entry().get(Value(REG, sp->platformNumber()));
		if(v.isTop()) {
			bool found = false;
			if(mem) {
				log << "WARNING: no initial for stack pointer: looking in memory.\n";
				Address addr;
				const genstruct::Table< const hard::Bank * > &banks = mem->banks();
				for(int i = 0; i < banks.count(); i++)
					if(banks[i]->isWritable() && (!addr || banks[i]->address() > addr))
						addr = banks[i]->topAddress();
				if(!addr) {
					log << "WARNING: no writable memory: reverting to loader stack address.\n";
					addr = ws->process()->defaultStack();
				}
				if(addr) {
					log << "WARNING: setting stack at " << addr << io::endl;
					prob.initialize(sp, addr.offset());
					found = true;
				}
			}
			if(!found)
				log << "WARNING: no value for the initial stack pointer\n";
		}
	}

	// perform analysius
	ClpListener list(ws, prob);
	ClpFP fp(list);
	ClpAI cai(fp, *ws);
	cai.solve(cfg);

	// process stats
	_nb_inst = prob.get_nb_inst();
	_nb_sem_inst = prob.get_nb_sem_inst();
	_nb_set = prob.get_nb_set();
	_nb_top_set = prob.get_nb_top_set();
	_nb_store = prob.get_nb_store();
	_nb_top_store = prob.get_nb_top_store();
	_nb_top_store_addr = prob.get_nb_top_store_addr();
	_nb_load = prob.get_nb_load();
	_nb_load_top_addr = prob.get_nb_load_top_addr();
	_nb_filters = prob.get_nb_filters();
	_nb_top_filters = prob.get_nb_top_filters();
	_nb_top_load = prob.get_nb_top_load();
}
 
 
/**
 * Build the initial configuration of the Analysis fro a property list
 * @param props the property list
 */
void Analysis::configure(const PropList &props) {
	Processor::configure(props);
	for(Identifier<init_t>::Getter init(props, INITIAL); init; init++)
		inits.add(init);
}
 

static SilentFeature::Maker<Analysis> maker;
/**
 * This features ensure that the clp analysis has been identified.
 *
 * @par Default Processor
 * @li @ref otawa::ClpAnalysis
 *
 * @par Hooked Propertues
 * @li @ref otawa::clp::STATES_IN
 * @li @ref otawa::clp::STATE_OUT
 *
 * @ingroup clp
 */
SilentFeature FEATURE("otawa::clp::FEATURE", maker);

/**
 * Put on a basic block, it's the CLP state at the begining of the block
 * @ingroup clp
*/
Identifier<clp::State> STATE_IN("otawa::clp::STATE_IN");

/**
 * Put on a basic block, it's the CLP state at the end of the block
 * @ingroup clp
*/
Identifier<clp::State> STATE_OUT("otawa::clp::STATE_OUT");

/**
 * @class ClpStatePack::Context
 * A context allows to share a CLP problem through different constructions
 * of ClpStatePack. ClpStatePack works at the basic block level and,
 * when one has a lot of basic block to process (like in CFG),
 * this Context object allows to factor a part of the initialization.
 * @ingroup clp
 */

/**
 * Buid a ClpPack context.
 * @param process	Analyzed process.
 */
ClpStatePack::Context::Context(Process *process) {
	ASSERT(process);
	prob = new ClpProblem(process);
	to_free = true;
}

/**
 * Build a ClpPacl context from an existing problem.
 * @param problem	The problem.
 */
ClpStatePack::Context::Context(ClpProblem& problem) {
	prob = &problem;
	to_free = false;
}

/**
 */
ClpStatePack::Context::~Context(void) {
	if(to_free)
		delete prob;
}


/**
 * @class ClpStatePack
 *	A ClpStatePack must be constructed after the run of the ClpAnalysis.
 *	This constructor will use the input state of the BasicBlock, and run again
 *	the analysis until the end of the block.
 *
 *	The state for each instruction and semantic instruction will be saved inside
 *	the pack.
 */

/**
 * Constructor of a new ClpStatePack.
 *	@param bb 		BasicBlock to be analysed.
 *	@param process	Current process.
 */
ClpStatePack::ClpStatePack(BasicBlock *bb, Process *process): _bb(bb), _packs(){
	ASSERT(STATE_IN.exists(*bb));
	ClpProblem prob(process);
	prob.fillPack(_bb, this);
}

/**
 * Build a CLP state pack from a context.
 * @param bb		BB to analyze.
 * @param context	Context to use.
 */
ClpStatePack::ClpStatePack(BasicBlock *bb, const Context& context): _bb(bb), _packs() {
	ASSERT(STATE_IN.exists(*bb));
	context.problem().fillPack(_bb, this);
}


/** Destructor for ClpStatePack */
ClpStatePack::~ClpStatePack(void){
	while(!_packs.isEmpty()){
		InstPack *p = _packs.pop();
		delete p;
	}
}
/** Destructor for InstPack */
ClpStatePack::InstPack::~InstPack(void){
	while(!_states.isEmpty()){
		clp::State *st = _states.pop();
		delete st;
	}
}
/** Add a new state at the end of this pack.
*	@param state the state to be added.
*/
void ClpStatePack::InstPack::append(clp::State &state){
	clp::State *st = new clp::State(state);
	_states.add(st);
}
/** @return the CLP state after the given instruction
*	@param instruction is the address of the instruction to get the state of.
*/
clp::State ClpStatePack::state_after(address_t instruction){
	for(PackIterator packs = getIterator(); packs; packs++){
		InstPack *ipack = (*packs);
		if (ipack->inst_addr() == instruction)
			return ipack->outputState();
	}
	return clp::State::EMPTY; // FIXME: we should raise an exception?
}
/** @return the CLP state after the given semantic instruction
*	@param instruction is the address of the instruction where the semantic
*		instruction is.
*	@param sem is the index (starting from 0) of the semantic instruction inside
*		the block corresponding to the machine instruction.
*/
clp::State ClpStatePack::state_after(address_t instruction, int sem){
	for(PackIterator packs = getIterator(); packs; packs++){
		InstPack *ipack = (*packs);
		if (ipack->inst_addr() == instruction)
			return *(ipack->_states[sem]);
	}
	return clp::State::EMPTY; // FIXME: we should raise an exception?
}
/** @return the CLP state before the given instruction
*	@param instruction is the address of the instruction to get the state before.
*/
clp::State ClpStatePack::state_before(address_t instruction){
	clp::State last_state = STATE_IN(_bb);
	for(PackIterator packs = getIterator(); packs; packs++){
		InstPack *ipack = (*packs);
		if (ipack->inst_addr() == instruction)
			return last_state;
		last_state = ipack->outputState();
	}
	return last_state;
}
/** @return the CLP state before the given semantic instruction
*	@param instruction is the address of the instruction where the semantic
*		instruction is.
*	@param sem is the index (starting from 0) of the semantic instruction inside
*		the block corresponding to the machine instruction.
*/
clp::State ClpStatePack::state_before(address_t instruction, int sem){
	clp::State last_state = STATE_IN(_bb);
	for(PackIterator packs = getIterator(); packs; packs++){
		InstPack *ipack = (*packs);
		if (ipack->inst_addr() == instruction){
			if ( sem == 0)
				return last_state;
			else
				return *(ipack->_states[sem - 1]);
		}
		if (! ipack->isEmpty())
			last_state = ipack->outputState();
	}
	return last_state;
}

/** Add a new instruction pack inside the ClpStatePack. */
ClpStatePack::InstPack* ClpStatePack::newPack(address_t inst){
	InstPack *ipack = new InstPack(inst);
	_packs.add(ipack);
	return ipack;
}

} //clp


/**
 * @class DeadCodeAnalysis
 *
 * This analyzer add the NEVER_TAKEN identifer on edges which are never taken.
 *
 * @par Provided Features
 * @li @ref otawa::DEAD_CODE_ANALYSIS_FEATURE
 *
 * @par Required Features
 * @li @ref otawa::CLP_ANALYSIS_FEATURE
 */
DeadCodeAnalysis::DeadCodeAnalysis(void): Processor("otawa::DeadCodeAnalysis", Version(0, 1, 0)) {
	require(clp::FEATURE);
	provide(DEAD_CODE_ANALYSIS_FEATURE);
}

void DeadCodeAnalysis::processWorkSpace(WorkSpace *ws){
	const CFGCollection *coll = INVOLVED_CFGS(ws);
	ASSERT(coll);
	CFG *cfg = coll->get(0);
	/* for each bb */
	for(otawa::CFG::BBIterator bbi(cfg); bbi; bbi++){
		clp::State st = clp::STATE_OUT(*bbi);
		/* if the bb state is None : */
		if (st == clp::State::EMPTY){
			/* mark all (in|out) edges as never taken */
			for(BasicBlock::InIterator edge(*bbi); edge; edge++)
				NEVER_TAKEN(*edge) = true;
			for(BasicBlock::OutIterator edge(*bbi); edge; edge++)
				NEVER_TAKEN(*edge) = true;
		} else {
			/* mark all (in|out) edges as not never taken */
			for(BasicBlock::InIterator edge(*bbi); edge; edge++)
				if (!NEVER_TAKEN.exists(*edge))
					NEVER_TAKEN(*edge) = false;
			for(BasicBlock::OutIterator edge(*bbi); edge; edge++)
				if (!NEVER_TAKEN.exists(*edge))
					NEVER_TAKEN(*edge) = false;
		}
	}
}

Feature<DeadCodeAnalysis> DEAD_CODE_ANALYSIS_FEATURE("otawa::DEAD_CODE_ANALYSIS_FEATURE");
Identifier<bool> NEVER_TAKEN("otawa::NEVER_TAKEN");

namespace clp {

/**
 * @class Manager
 * This class allows to exploit the result of a CLP analysis.
 * Basically, it provide facility to traverse a basic block, semantic instruction by semantic instruction
 * and to lookup the state.
 * @ingroup clp
 */


/**
 * Create a manager for the current workspace.
 * @param ws	Workspace to work with.
 */
Manager::Manager(WorkSpace *ws) {
	p = new ClpProblem(ws->process());
}


/**
 * Start the interpretation of a basic block.
 * @param bb	Basic block to interpret.
 */
Manager::step_t Manager::start(BasicBlock *bb) {
	mi = BasicBlock::InstIter(bb);
	s = STATE_IN(bb);
	cs = &s;
	p->prepare(mi);
	p->update(cs);
	i = 0;
	return NEW_INST | NEW_PATH | NEW_SEM;
}


/**
 * Go to the next step in the interpretation of the basic block.
 * This may causes:
 * @li @ref Manager::NEW_SEM -- just interpreting the next semantic instruction,
 * @li @ref Manager::NEW_PATH -- starting the interpretation of the next semantic path,
 * @li @ref Manager::NEW_INST -- starting the interpretation of the next machine instruction,
 * @li @ref Manager::ENDED -- to have exhausted any interpretation.
 * @return	A OR'ed combination of NEW_SEM, NEW_PATH, NEW_INST, or the value ENDED.
 */
Manager::step_t Manager::next(void) {
	step_t r = NEW_SEM;
	while(p->isPathEnded()) {
		if(cs != &s) {
			p->lub(s, *cs);
			delete cs;
		}
		cs = p->nextPath();
		r |= NEW_PATH;
		if(!cs) {
			r |= NEW_INST;
			mi++;
			if(!mi)
				return false;
			cs = &s;
			p->prepare(mi);
			i = 0;
		}
	}
	i = p->getPC();
	p->update(cs);
	return r;
}


/**
 * Get the last interpreted semantic instruction.
 * @return	Current semantic instruction.
 */
sem::inst Manager::sem(void) {
	return p->sem(i);
}


/**
 * Get the current interpreted machine instruction.
 * @return	Current machine instruction.
 */
Inst *Manager::inst(void) {
	return *mi;
}


/**
 * Get the state result of the last interpretation.
 * @return	Result state.
 */
State *Manager::state(void) {
	return cs;
}


/**
 * @fn int Manager::ipc(void);
 * Get the current semantic instruction PC.
 * @return	Current semantic instruction PC.
 */

/**
 * @fn bool Manager::newSem(step_t s);
 * Test if the given step result contains the flag @ref Manager::NEW_SEM.
 * @return	True if @ref Manager::NEW_SEM is set, false else.
 */

/**
 * @fn bool Manager::newPath(step_t s);
 * Test if the given step result contains the flag @ref Manager::NEW_PATH.
 * @return	True if @ref Manager::NEW_PATH is set, false else.
 */

/**
 * @fn bool Manager::newInst(step_t s);
 * Test if the given step result contains the flag @ref Manager::NEW_INST.
 * @return	True if @ref Manager::NEW_INST is set, false else.
 */

}	// clp

} //otawa
<|MERGE_RESOLUTION|>--- conflicted
+++ resolved
@@ -69,12 +69,6 @@
 #define ALARM_STORE_TOP(t)	//t
 //#define STATE_MULTILINE
 
-<<<<<<< HEAD
-=======
-// alarm for "store to T"
-#define ALARM_STORE(t)	//t
-
->>>>>>> c2a404eb
 // enable to load data from segments when load results with T
 #define DATA_LOADER
 
@@ -1740,18 +1734,13 @@
 		case sem::STORE: {
 				Value addrclp = get(*state, i.a());
 				TRACESI(cerr << "\t\t\tstore(" << get(*state, i.d()) << ", " << addrclp << ")\n");
-<<<<<<< HEAD
 
 				// store at T
 				if (addrclp == Value::all) {
-=======
-				if (addrclp == Value::all){
-					ALARM_STORE_TOP(cerr << "WARNING: store to T from R" << i.a());
->>>>>>> c2a404eb
 					state->set(addrclp, get(*state, i.d()));
 					_nb_store++; _nb_top_store ++;
 					_nb_top_store_addr++;
-					cerr << "WARNING: " << i << " store to T\n";
+					ALARM_STORE_TOP(cerr << "WARNING: " << i << " store to T\n");
 				}
 
 				// store all on the area (too many addresses)
@@ -1760,13 +1749,13 @@
 					_nb_top_store ++;
 					if(addrclp.mtimes() < UMAXn) {
 						state->set(Value::all, get(*state, i.d()));
-						state->clear(addrclp.start(), abs(addrclp.delta()) * addrclp.mtimes());
+						state->clear(addrclp.start(), elm::abs(addrclp.delta()) * addrclp.mtimes());
 					}
 					else {
 						Symbol *sym = this->_process->findSymbolAt(addrclp.lower());
 						if(!sym) {
 							_nb_top_store_addr++;
-							cerr << "WARNING: " << i << " store to T (unbounded address)\n";
+							ALARM_STORE_TOP(cerr << "WARNING: " << i << " store to T (unbounded address)\n");
 						}
 						else {
 							state->clear(sym->address().offset(), sym->size());
@@ -1784,15 +1773,6 @@
 						Value addr(VAL, addrclp.lower() + addrclp.delta() * m);
 						state->set(addr, get(*state, i.d()));
 					}
-<<<<<<< HEAD
-=======
-				} else {
-					ALARM_STORE_TOP(cerr << "Warning: STORE to " << addrclp << ": too many values, set memory to T.\n");
-					ALARM_STORE(cerr << "ALARM: " << i << " store to T because of too many values.\n");
-					state->set(Value::all, get(*state, i.d()));
-					_nb_store++; _nb_top_store++;
-					_nb_top_store_addr++;
->>>>>>> c2a404eb
 				}
 			} break;
 		case sem::SETP:
