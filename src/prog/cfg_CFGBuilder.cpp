--- conflicted
+++ resolved
@@ -34,13 +34,6 @@
 	return inst->isReturn() || IS_RETURN(inst);
 }
 
-<<<<<<< HEAD
-
-/* For internal use only */
-static Identifier<CodeBasicBlock *> BB("", 0);
-
-
-=======
 /**
  * Find end of bundle starting at the given instruction.
  * @param i		Instruction starting the bundle.
@@ -61,7 +54,6 @@
 static Identifier<CodeBasicBlock *> BB("", 0);
 
 
->>>>>>> 4ec699d1
 /**
  * @class CFGBuilder
  * This processor is used for building the CFG from the binary program
