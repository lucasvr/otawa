--- conflicted
+++ resolved
@@ -161,7 +161,6 @@
  * @param out	Output to use (default cout).
  */
 void ACSStack::print(int set, const LBlockCollection& coll, io::Output& out) const {
-
 	if(isBottom())
 		out << "_";
 	else {
@@ -245,7 +244,7 @@
 	const CFGCollection& _coll;
 };
 
-#define AI_DEBUG(x)	//	{ x }
+#define AI_DEBUG(x)		//{ x }
 
 template <class S>
 class DefaultEdgeControler {
@@ -317,22 +316,15 @@
 
 	void run(void) {
 		c.reset();
-		wl.put(g.entry()); // working list contains the vertices (blocks) to process
+		wl.put(g.entry());
 		while(wl) {
 			vertex_t v = wl.get();
-<<<<<<< HEAD
-			AI_DEBUG(cerr << "DEBUG: processing " << v->cfg() << "(" << v->cfg()->address() << ")" << " - "  << v << io::endl;)
-			for(typename graph_t::Successor e(g, v); e; e++) { // processing the output edge
-				bool update = c.update(e);
-				if(update) {
-=======
 			AI_DEBUG(cerr << "DEBUG: processing " << v << io::endl;)
 			bool update = c.update(v);
 			if(update) {
 				for(typename graph_t::Successor e(g, v); e; e++) {
->>>>>>> 248a5350
 					vertex_t w = g.sinkOf(e);
-					if(!wl.contains(w)) { // add the sink of the output edge, if it is not in the working list yet
+					if(!wl.contains(w)) {
 						wl.put(w);
 						AI_DEBUG(cerr << "DEBUG:     putting " << w << io::endl;)
 					}
@@ -387,8 +379,8 @@
 		}
 
 		// compute ACS
-		for(int i = 0; i < coll->cache()->setCount(); i++) { // for each set (of the cache) in the LBlock Collection
-			if((*coll)[i].count()) { // if there is any memory associated with the cache-block, then process the set (of cache)
+		for(int i = 0; i < coll->cache()->setCount(); i++) {
+			if((*coll)[i].count()) {
 				if(logFor(LOG_FUN))
 					log << "\tanalyzing set " << i << io::endl;
 				processSet(i);
@@ -399,7 +391,7 @@
 	void processSet(int set) {
 
 		// perform the computation
-		MustPersDomain d(*coll, set, init_must ? &(*init_must)[set] : 0); // initialize the MUST and PERS domains according to the number of LBlocks in the specified set
+		MustPersDomain d(*coll, set, init_must ? &(*init_must)[set] : 0);
 		CFGCollectionGraph g(*cfgs);
 		typedef ai::ArrayStore<MustPersDomain, CFGCollectionGraph> store_t;
 		typedef DefaultEdgeControler<store_t> controler_t;
