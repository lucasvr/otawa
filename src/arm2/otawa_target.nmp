--- conflicted
+++ resolved
@@ -16,13 +16,6 @@
 extend B_T3
 	otawa_target = target
 
-<<<<<<< HEAD
-//extend B_T4
-//	otawa_target = target
-	
-extend BL_immediate_T1
-	otawa_target = addr
-=======
 extend B_T4
 	otawa_target = target
 	
@@ -30,5 +23,4 @@
 	otawa_target = addr
 	
 extend CBNZ_CBZ_thumb
-	otawa_target = target
->>>>>>> 7f35d8e6
+	otawa_target = target