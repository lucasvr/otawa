cmake_minimum_required(VERSION 2.6)
project("otawa")
set(PACKAGE "otawa")

# debugging activated
set(CMAKE_CXX_FLAGS "${CMAKE_C_FLAGS} -g")
file(READ "VERSION" VERSION)
set(ORIGIN $ORIGIN)
<<<<<<< HEAD
=======

# installation level
set(INSTALL_TYPE "bin,lib,inc,doc" CACHE STRING "Type of installation (a ',' separated combination of bin, lib, inc, doc).")
if(NOT INSTALL_TYPE OR INSTALL_TYPE MATCHES "all")
	set(INSTALL_BIN yes)
	set(INSTALL_LIB yes)
	set(INSTALL_INC yes)
	set(INSTALL_DOC yes)
endif()
if(INSTALL_TYPE MATCHES ".*bin.*")
	set(INSTALL_BIN yes)
endif()
if(INSTALL_TYPE MATCHES ".*lib.*")
	set(INSTALL_LIB yes)
endif()
if(INSTALL_TYPE MATCHES ".*inc.*")
	set(INSTALL_INC yes)
endif()
if(INSTALL_TYPE MATCHES ".*doc.*")
	set(INSTALL_DOC yes)
endif()
>>>>>>> 4c1e97f3

# gcc based compiler lack of support by cmake (opposed to VS)
# so need to make some manual adjustment in this case
if (CMAKE_COMPILER_IS_GNUCXX AND (CMAKE_BUILD_TYPE MATCHES Release))
  set (CMAKE_CXX_FLAGS_RELEASE "${CMAKE_CXX_FLAGS_RELEASE} -DNDEBUG -Wl,--kill-at -Wl,--add-stdcall-alias")
  set (CMAKE_C_FLAGS_RELEASE "${CMAKE_C_FLAGS_RELEASE} -Wl,--kill-at -Wl,--add-stdcall-alias")
endif (CMAKE_COMPILER_IS_GNUCXX AND (CMAKE_BUILD_TYPE MATCHES Release))


# install directories
if(MINGW_LINUX OR WIN32)
	set(LIBDIR "bin")
else()
	set(LIBDIR "lib")
endif()
set(PLUGDIR      "${CMAKE_INSTALL_PREFIX}/lib/otawa")
set(PROCDIR      "${PLUGDIR}/proc")
set(LOADERDIR    "${PLUGDIR}/loader")
set(ILPDIR       "${PLUGDIR}/ilp")


# adding Flex and Bison support
# the version of flex included with msys is bugged,
# so those scripts had to be heavily modded
if(WIN32)
include(CMakeUserUseBison.cmake RESULT_VARIABLE BISON)
include(CMakeUserUseFlex.cmake RESULT_VARIABLE FLEX)
endif(WIN32)

add_definitions(-DILP_PATHS=\"${PROJECT_BINARY_DIR}/lib/otawa/ilp\")
add_definitions(-DLOADER_PATHS=\"${PROJECT_BINARY_DIR}/lib/otawa/loader:${CMAKE_INSTALL_PREFIX}/lib/otawa/loader\")
add_definitions(-DSIMULATOR_PATHS=\"${PROJECT_BINARY_DIR}/lib/otawa/sim\")
add_definitions(-DPROC_PATHS=\"${PROJECT_BINARY_DIR}/lib/otawa/proc\")
add_definitions(-DHAS_RELOCATION)
add_definitions(-DOTAWA_CMAKE)

# looking for ARM loader
set(ARM5_PATH "${CMAKE_SOURCE_DIR}/../armv5t")
set(ARM7_PATH "${CMAKE_SOURCE_DIR}/../armv7t")
set(ARM_PATH "ARM_PATH-NOTFOUND" CACHE PATH "path to GLISS ARM path")
set(ARM_LIB "ARM_LIB-NOTFOUND" CACHE PATH "path to ARM library")
set(ARM_SIM OFF CACHE BOOL "Compile in the ARM functional simulator")

if(EXISTS "${ARM7_PATH}")
	set(ARM_PATH "${ARM7_PATH}")
	set(ARM7 "ON")
elseif(EXISTS "${ARM5_PATH}")
    set(ARM_PATH "${ARM5_PATH}")
endif()
message(STATUS "ARM_PATH=${ARM_PATH}")

if(ARM_PATH)
	if(MINGW_LINUX)
		set(path "${ARM_PATH}/src/libarm.a")
		if(EXISTS ${path})
			set(path "${path}")
		endif()
	else()
		find_library(ARM_LIB arm PATHS "${ARM_PATH}/src" NO_DEFAULT_PATH)
	endif()
endif()

if(ARM_LIB)
	message(STATUS "ARM library found at ${ARM_LIB}")
else()
	message(STATUS "ARM library not found")
endif()


# looking for PPC loader
set(PPC_PATH "${CMAKE_SOURCE_DIR}/../ppc2" CACHE PATH "path to GLISS PPC path")
if(EXISTS "${PPC_PATH}")
	if(MINGW_LINUX)
		set(path "${PPC_PATH}/src/libppc.a")
		if(NOT EXISTS ${path})
			set(path PPC_LIB-NOTFOUND)
		endif()
		set(PPC_LIB "${path}" CACHE PATH "path to PPC library")
	else()
		find_library(PPC_LIB ppc PATHS "${PPC_PATH}/src" NO_DEFAULT_PATH)
	endif()
endif()
if(PPC_LIB)
	message(STATUS "PPC library found at ${PPC_LIB}")
else()
	message(STATUS "PPC library not found")
endif()


# look for lp_solve5
set(LP_SOLVE5_PATH "${CMAKE_SOURCE_DIR}/../lp_solve5" CACHE PATH "path to lp_solve5 path")
if(EXISTS "${LP_SOLVE5_PATH}")
	if(MINGW_LINUX)
		set(path "${LP_SOLVE5_PATH}/lpsolve55/liblpsolve55.a")
		if(NOT EXISTS ${path})
			set(path LP_SOLVE5_LIB-NOTFOUND)
		endif()
		set(LP_SOLVE5_LIB "${path}" CACHE PATH "path to lp_solve5 library")
	else()
		find_library(LP_SOLVE5_LIB lpsolve55 PATHS "${LP_SOLVE5_PATH}/lpsolve55" NO_DEFAULT_PATH)
	endif()
else()
    find_library(LP_SOLVE5_LIB NAMES liblpsolve55.so liblpsolve55_pic.a)
      FIND_PATH(LPSOLVE_INCLUDE_PATH lpsolve/lp_lib.h ${LPSOLVE_INCLUDE_PATH} ${LPSOLVE_INCLUDE_TRIAL_PATH})
      message(STATUS ${LPSOLVE_INCLUDE_PATH})
      include_directories(${LPSOLVE_INCLUDE_PATH}/lpsolve/)
endif()
if(LP_SOLVE5_LIB)
	message(STATUS "lp_solve5 library found at ${LP_SOLVE5_LIB}")
else()
	message(STATUS "lp_solve5 library not found")
endif()


# looking for CPLEX
if(CPLEX_ROOT)
    string(REPLACE "_" "-" x "${CMAKE_SYSTEM_PROCESSOR}")
    string(TOLOWER "${x}_${CMAKE_SYSTEM_NAME}" CPLEX_OS)
    set(CPLEX_LIB_PATH "${CPLEX_ROOT}/cplex/lib/${CPLEX_OS}/static_pic")
    find_library(CPLEX_ILOCPLEX_LIB    "ilocplex"       PATHS "${CPLEX_LIB_PATH}")
    find_library(CPLEX_CPLEX_LIB        "cplex"         PATHS "${CPLEX_LIB_PATH}")
    set(CPLEX_CONCERT_PATH "${CPLEX_ROOT}/concert/lib/${CPLEX_OS}/static_pic")
    find_library(CPLEX_CONCERT_LIB      "concert"       PATHS "${CPLEX_CONCERT_PATH}")
    if(CPLEX_CPLEX_LIB AND CPLEX_ILOCPLEX_LIB AND CPLEX_DISTMIP_LIB AND CPLEX_CONCERT_LIB)
        set(CPLEX_LIB "${CPLEX_ILOCPLEX_LIB}" "${CPLEX_CPLEX_LIB}" "${CPLEX_CONCERT_LIB}")
        message(STATUS "CPLEX found at ${CPLEX_LIB}")
        set(CPLEX_INCLUDE "${CPLEX_ROOT}/cplex/include" "${CPLEX_ROOT}/concert/include")
    endif()
endif()


# setting default ILP plugin
if(LP_SOLVE5_LIB)
    set(DEFAULT_ILP lp_solve5)
elseif(CPLEX_LIB)
    set(DEFAULT_ILP cplex)
endif()
if(DEFAULT_ILP)
    file(WRITE "default.eld"
"[elm-plugin]
path=$ORIGIN/${DEFAULT_ILP}
")
    install(FILES default.eld DESTINATION "${ILPDIR}")
endif()

# looking for version
find_program(HG_PATH hg)
if(HG_PATH)
    execute_process(
        COMMAND "${HG_PATH}" summary
        OUTPUT_VARIABLE OTAWA_VERSION
        ERROR_QUIET OUTPUT_STRIP_TRAILING_WHITESPACE)
    string(REGEX REPLACE "parent: ([^:]+):.*" "\\1" OTAWA_VERSION "${OTAWA_VERSION}")
endif()
if(OTAWA_TAG)
    set(OTAWA_VERSION "${OTAWA_VERSION}-${OTAWA_TAG}")
endif()
message(STATUS "OTAWA version: ${OTAWA_VERSION}")


# compute the date
if(WIN32)
	execute_process(COMMAND "cmd" "/C date /T" OUTPUT_VARIABLE RESULT)
elseif(UNIX OR MINGW_LINUX)
	execute_process(COMMAND "date" "+%d/%m/%Y" OUTPUT_VARIABLE RESULT OUTPUT_STRIP_TRAILING_WHITESPACE)
endif(WIN32)
if(WIN32 AND NOT MINGW_LINUX)
    string(REGEX REPLACE "([0-9][0-9])/([0-9][0-9])/([0-9][0-9][0-9][0-9]).*" "\\1\\2\\3" RESULT ${RESULT})
endif()
set(OTAWA_DATE "${RESULT}")
#add_definitions(-DDAYDATE=\"${RESULT}\")
#	message(STATUS ${RESULT})
message(STATUS "OTAWA date: ${OTAWA_DATE}")

###########################
#adding Doxygen support
if(UNIX OR APPLE)
	#if using a unix system
	message(STATUS "Using Unix system, not MacOS")
	find_program(DOXYGEN doxygen
		/usr/local/bin
		/usr/bin
		)
elseif(WIN32 OR MINGW)
	#not tested
	message(STATUS "Using Win32 system")
	find_program(DOXYGEN doxygen
		PATH
		)
elseif(APPLE)
	#not tested either, and shall not test
	message(WARNING "MacOS not supported")
else(UNIX AND NOT APPLE)
	#in case of some more exotic OS
	message(WARNING "OS not supported")
endif()

#once Doxygen path has been searched for
#generation of documentation IF Doxygen has been found
#tried testing for DEFINED DOXYGEN_DIR, doesn't work
if(DOXYGEN AND WIN32)
	message(STATUS "Doxygen found, generation of documentation")
	execute_process(COMMAND "cmd" "/C doxygen Doxyfile")
elseif(DOXYGEN AND UNIX) #not tested
	message(STATUS "Doxygen found, generation of documentation")
	execute_process(COMMAND "bash" "doxygen Doxyfile")
else(DOXYGEN AND WIN32)
	message(WARNING "Doxygen not found, cannot generate documentation")
endif(DOXYGEN AND WIN32)

###########################


# build configuration file
configure_file (
  "${PROJECT_SOURCE_DIR}/config.in"
  "${PROJECT_SOURCE_DIR}/config.h"
)


# linking to elm and gel libraries
# linking is hardcoded, but libraries will be searched for
# in all directories in PATH
if(MINGW_LINUX)
	set(LIBELM ${otawa_SOURCE_DIR}/../elm/src/libelm.dll)
	set(LIBGEL ${otawa_SOURCE_DIR}/../gel/src/libgel.dll)
	set(LIBGEL_DWARF ${otawa_SOURCE_DIR}/../gel/src/libgel_dwarf.dll)
elseif(WIN32)
	find_library(LIBELM elm PATHS ${CMAKE_CURRENT_SOURCE_DIR}/../elm/src)
	find_library(LIBGEL gel PATHS ${CMAKE_CURRENT_SOURCE_DIR}/../gel/src)
	find_library(LIBGEL_DWARF gel_dwarf PATHS ${CMAKE_CURRENT_SOURCE_DIR}/../gel/src)
else()
	find_library(LIBELM elm PATHS ${CMAKE_CURRENT_SOURCE_DIR}/../elm/src)
	find_library(LIBGEL gel PATHS ${CMAKE_CURRENT_SOURCE_DIR}/../gel/src)
	find_library(LIBGEL_DWARF gel_dwarf PATHS ${CMAKE_CURRENT_SOURCE_DIR}/../gel/src)
endif()


# add subdirectories
add_subdirectory(src)
add_subdirectory(doc)
add_subdirectory(include)


# share installation
add_subdirectory(data)

# testing
if(OTAWA_TEST)
	add_subdirectory(test)
endif()

# handle autodoc
if(DOXYGEN AND INSTALL_DOC)
	add_custom_target("make-autodoc" ALL DEPENDS "autodoc")
	add_custom_command(
		OUTPUT "autodoc"
		DEPENDS "Doxyfile"
		COMMAND "${DOXYGEN}"
	)
	install(DIRECTORY autodoc DESTINATION "${CMAKE_INSTALL_PREFIX}/share/Otawa/")
endif()<|MERGE_RESOLUTION|>--- conflicted
+++ resolved
@@ -3,11 +3,10 @@
 set(PACKAGE "otawa")
 
 # debugging activated
-set(CMAKE_CXX_FLAGS "${CMAKE_C_FLAGS} -g")
+set(CMAKE_CXX_FLAGS "${CMAKE_C_FLAGS} -g3")
 file(READ "VERSION" VERSION)
 set(ORIGIN $ORIGIN)
-<<<<<<< HEAD
-=======
+set(ORIGIN $ORIGIN)
 
 # installation level
 set(INSTALL_TYPE "bin,lib,inc,doc" CACHE STRING "Type of installation (a ',' separated combination of bin, lib, inc, doc).")
@@ -29,7 +28,6 @@
 if(INSTALL_TYPE MATCHES ".*doc.*")
 	set(INSTALL_DOC yes)
 endif()
->>>>>>> 4c1e97f3
 
 # gcc based compiler lack of support by cmake (opposed to VS)
 # so need to make some manual adjustment in this case
@@ -87,6 +85,7 @@
 		if(EXISTS ${path})
 			set(path "${path}")
 		endif()
+		set(ARM_LIB "${path}" CACHE PATH "path to ARM library")
 	else()
 		find_library(ARM_LIB arm PATHS "${ARM_PATH}/src" NO_DEFAULT_PATH)
 	endif()
@@ -282,6 +281,8 @@
 	add_subdirectory(test)
 endif()
 
+
+
 # handle autodoc
 if(DOXYGEN AND INSTALL_DOC)
 	add_custom_target("make-autodoc" ALL DEPENDS "autodoc")
